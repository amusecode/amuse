--- conflicted
+++ resolved
@@ -27,13 +27,7 @@
                                    "super_giant_stellar_structure.pkl")
     if os.path.exists(out_pickle_file):
         return out_pickle_file
-<<<<<<< HEAD
-    
     print("Creating initial conditions from a MESA stellar evolution model...")
-=======
-
-    print "Creating initial conditions from a MESA stellar evolution model..."
->>>>>>> 47652607
 
     stellar_evolution = MESA(redirection = "none")
     stars =  Particles(1)

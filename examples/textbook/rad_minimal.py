--- conflicted
+++ resolved
@@ -55,12 +55,8 @@
     hydro.gas_particles.new_channel_to(ism).copy()
     hydro.stop()
     ism = ism.select(lambda r: r.length() < 0.5*boxsize,["position"])
-<<<<<<< HEAD
-    print("Max density:", ism.rho.max().in_(units.MSun/units.parsec**3), ism.rho.max().in_(units.amu/units.cm**3))
-=======
-    print "Max density:", ism.rho.max().in_(units.MSun/units.parsec**3), \
-          ism.rho.max().in_(units.amu/units.cm**3)
->>>>>>> 47652607
+    print("Max density:", ism.rho.max().in_(units.MSun/units.parsec**3), \
+          ism.rho.max().in_(units.amu/units.cm**3))
     return ism
 ###BOOKLISTSTOP1###
 

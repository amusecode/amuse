# Equations for tidal evolution of binary/planetary orbits
# From Hansen 2010, based on Eggleton et al. 1998

import threading
import numpy
import math
from scipy import integrate
from amuse.lab import *
from amuse.support import literature

# 2010ApJ...723..285H


def sigma_planet():
    sig_p = 3.4e-7
    return 5.9e-54 * sig_p | units.g**-1 * units.cm**-2 * units.s**-1

# 2010ApJ...723..285H


def sigma_star():
    sig_s = 7.8e-8
    # sig_s = 1e+9 # Earth
    return 6.4e-59 * sig_s | units.g**-1 * units.cm**-2 * units.s**-1


def angular_frequency(Ms, Mp, a):
    return (constants.G * (Ms + Mp) / (a**3))**(0.5)


def J_orb(Ms, Mp, a, e):
    return Ms * Mp * (constants.G * a * (1 - e**2) / (Ms + Mp))**0.5


def interp(x, *args, **kwds):
    if type(x) in (float, int):
        return numpy.interp([x], *args, **kwds).item()
    else:
        return numpy.interp(x, *args, **kwds)


class TidalEvolution(literature.LiteratureReferencesMixIn):
    """
        Tidal evolution between a planet(esimal) and a star.
        Based on
        .. [#] ** 2010ApJ...723..285H
        .. [#] ** 
    """

    def __init__(self, central_particle=Particles()):
        literature.LiteratureReferencesMixIn.__init__(self)
        self.current_time = 0 | units.s
        self.pericenter_interaction_factor = 4
        self.central_particle = central_particle
        if not hasattr(self.central_particle, "gyration_radius_sq"):
            self.central_particle.gyration_radius_sq = 0.2
        if hasattr(self.central_particle, "radius"):
            self.central_particle.old_radius = self.central_particle.radius
        self.orbiters = Particles(0)
        if not hasattr(self.central_particle, "Omega"):
            self.central_particle.Omega = 2.6e-6 | units.s**-1
        self.all_merged_orbiters = Particles()

    @property
    def particles(self):
        return ParticlesSuperset([self.central_particle, self.orbiters])

    def set_current_time(self, time):
        self.current_time = time

    def get_semimajor_axis(self):
        return self.semimajor_axis

    def get_eccentricity(self):
        return self.eccentricity

    def get_pericenter_interaction_factor(self):
        return self.pericenter_interaction_factor

    def orbital_evolution_time_scale(self):
        e = self.orbiters[0].eccentricity
        a = self.orbiters[0].semimajor_axis
        m = self.orbiters[0].mass
        r = self.orbiters[0].radius
        M = self.central_particle[0].mass
        R = self.central_particle[0].radius
        O = self.central_particle[0].Omega
        Op = angular_frequency(M, m, a)
        dt = abs(e / self.edot_star(a, M, R, m, r, O, Op, e))
        return dt

    def add_particles(self, p):
        self.orbiters.add_particles(p)

    def delete_particles(self, p):
        self.orbiters.removel_particles(p)

    def evolve_model(self, time):
        M = self.central_particle.mass
        R = self.central_particle.radius
        Os = self.central_particle.Omega

        interacting_bodies = self.orbiters.select(lambda a, e: a * (1 - e) < self.pericenter_interaction_factor * R, ["semimajor_axis", "eccentricity"])
        if len(interacting_bodies):
            print "N tidal:", len(self.orbiters), "of which N=", len(interacting_bodies), "tidally interacting"
        self.orbiters_with_error = Particles()

        """
        #Interestingly enough, integrate.quadpack is not thread-safe.
        # AvanE and SPZ, 7 Jan 2014
        #
        threads = []
        nproc = 3
        Nper_proc = max(1, len(interacting_bodies)/nproc)
        print "npp=", Nper_proc
        for offset in range(0, len(interacting_bodies), Nper_proc):
            subset = interacting_bodies[offset:offset+Nper_proc].copy()
            print "lss=", len(subset)
            thread = threading.Thread(target=self.evolve_multiple_orbiters, args=[subset, time, M, R, Os])
            threads.append(thread)
        for ti in threads:
            ti.start()
        for ti in threads:
            ti.join()

        """
        for pi in interacting_bodies:
            self.evolve_individual_orbiter(pi, time, M, R, Os)

        print "Central_particle:", self.central_particle.Omega
        self.current_time = time
        if len(interacting_bodies):
            print "Post tidal interaction", len(interacting_bodies)
        if len(self.orbiters_with_error) > 0:
            print "Error in N=", len(self.orbiters_with_error), "orbiters."
            print self.orbiters_with_error

        merged_orbiters = interacting_bodies.select(lambda a, e, r: a * (1 - e) < R + r, ["semimajor_axis", "eccentricity", "radius"])
        self.all_merged_orbiters = Particles()
        if len(merged_orbiters) > 0:
            print "Merged orbiters N= ", len(merged_orbiters)
            print merged_orbiters
            self.all_merged_orbiters.add_particles(merged_orbiters - self.orbiters_with_error)

    def contains_nan(self, dO):
        has_nan = False
        for xi in dO:
            if math.isnan(xi):
                has_nan = True
        return has_nan

    def evolve_multiple_orbiters(self, interacting_bodies, time, M, R, Os):
        for pi in interacting_bodies:
            print "ev=", pi.key
            self.evolve_individual_orbiter(pi, time, M, R, Os)

    def evolve_individual_orbiter(self, oi, time, M, R, Os):
        dOmega = zero
        m = oi.mass
        r = oi.radius
        current_time = self.current_time
        while current_time < time:
            #print "Time=", oi.name, current_time, oi.semi_major_axis, oi.eccentricity, self.central_particle.Omega
            a = oi.semimajor_axis
            e = oi.eccentricity
            Op = angular_frequency(M, m, a)

            dt = time - current_time
            dt = min(dt, abs(e / self.edot_star(a, M, R, m, r, Os, Op, e)))
            t_end = current_time + dt

            da = integrate.quad(lambda x: self.adot_star(a, M, R, m, r, Os, Op, e).value_in(units.RSun / units.s), current_time.value_in(units.s), t_end.value_in(units.s))
            de = integrate.quad(lambda x: self.edot_star(a, M, R, m, r, Os, Op, e).value_in(units.s**-1), current_time.value_in(units.s), t_end.value_in(units.s))
            dO = integrate.quad(lambda x: self.Omegadot_star(a, M, R, m, r, Os, Op, e).value_in(units.s**-2), current_time.value_in(units.s), t_end.value_in(units.s))
            if self.contains_nan(da):
                print "NAN's detected in da", da
                self.orbiters_with_error.add_particles(oi.as_set())
                break
            if self.contains_nan(de):
                print "NAN's detected, de", de
                self.orbiters_with_error.add_particles(oi.as_set())
                break
            if self.contains_nan(dO):
                print "NAN's detectedm dO", dO
                self.orbiters_with_error.add_particles(oi.as_set())
                break
            oi.semimajor_axis += da[0] | units.RSun
            oi.eccentricity += de[0]
            if oi.eccentricity < 0:
                oi.eccentricity = 0
            dOmega += dO[0] | units.s**-1
            ######oi.age += dt
            current_time += dt
            #print "Time=", oi.name, current_time, oi.semi_major_axis, oi.eccentricity, self.central_particle.Omega
        self.central_particle.Omega += dOmega

#        self.central_particle.Omega = self.central_particle.Omega * (self.central_particle.old_radius/self.central_particle.radius)**2

    def J_star(self, Ms, Rs, Omega_s):
        k2s = self.central_particle[0].gyration_radius_sq
        Is = k2s * Ms * Rs * Rs
        return Is * Omega_s

    def J_planet(self, Mp, Rp, k2p, Omega_p):
        k2p = 0.2  # depends on the planet
        Ip = k2p * Mp * Rp * Rp
        return Ip * Omega_p

    # timescale for particle with mass Mb
    def tidal_timescale(self, Ma, Mb, Rb, a, sigma):
        denominator = (9 * Ma * (Ma + Mb) * (Rb**10) * sigma)
        t_tidal = float("infinity") | units.s
        if not denominator == zero:
            t_tidal = Mb * (a**8) / denominator
        return t_tidal

    def Tp(self, Ms, Mp, Rp, a):
        return self.tidal_timescale(Ms, Mp, Rp, a, sigma_planet())

    def Ts(self, Ms, Mp, Rs, a):
        return self.tidal_timescale(Mp, Ms, Rs, a, sigma_star())

    def adot_planet(self, a, Ms, Rs, Mp, Rp, Omega_s, Omega_p, e):
        T_p = self.Tp(Ms, Mp, Rp, a)
        omega = angular_frequency(Ms, Mp, a)
        return -(a / T_p) * (self.f1(e) - Omega_p / omega * self.f2(e))

    def adot_star(self, a, Ms, Rs, Mp, Rp, Omega_s, Omega_p, e):
        T_s = self.Ts(Ms, Mp, Rs, a)
        omega = angular_frequency(Ms, Mp, a)
        adot = -(a / T_s) * (self.f1(e) - Omega_s / omega * self.f2(e))
        return adot

    def edot_planet(self, a, Ms, Rs, Mp, Rp, Omega_s, Omega_p, e):
        T_p = self.Tp(Ms, Mp, Rp, a)
        omega = angular_frequency(Ms, Mp, a)
        return -9. / 2. * e / T_p * (self.f3(e) - 11. / 18. * Omega_p / omega * self.f4(e))

    def edot_star(self, a, Ms, Rs, Mp, Rp, Omega_s, Omega_p, e):
        T_s = self.Ts(Ms, Mp, Rs, a)
        omega = angular_frequency(Ms, Mp, a)
        edot = -9. / 2. * e / T_s * (self.f3(e) - 11. / 18. * Omega_s / omega * self.f4(e))
        return edot

    def Omegadot_planet(self, a, Ms, Rs, Mp, Rp, Omega_s, Omega_p, e):
<<<<<<< HEAD
        T_p = Tp(Ms, Mp, Rp, a)
=======
        T_p =  self.Tp(Ms, Mp, Rp, a)
>>>>>>> fe268811
        omega = angular_frequency(Ms, Mp, a)
        gamma = J_orb(Ms, Mp, a, e) / self.J_planet(Mp, Rp, Omega_p)
        return gamma / 2. * Omega_p / T_p * (self.f5(e) - Omega_p / omega * self.f6(e))

    def Omegadot_star(self, a, Ms, Rs, Mp, Rp, Omega_s, Omega_p, e):
        T_s = self.Ts(Ms, Mp, Rs, a)
        omega = angular_frequency(Ms, Mp, a)
        gamma = J_orb(Ms, Mp, a, e) / self.J_star(Ms, Rs, Omega_s)
        return gamma / 2. * Omega_s / T_s * (self.f5(e) - Omega_s / omega * self.f6(e))

    def f1(self, e):
        res = 1
        if (e > 0):
            res = (1 + 31. / 2. * e * e + 255. / 8. * (e**4) + 185. / 16. * (e**6) + 25. / 64. * (e**8)) \
                / math.pow((1 - e * e), 7.5)
        return res

    def f2(self, e):
        res = 1
        if (e > 0):
            res = (1 + 15. / 2. * e * e + 45. / 8. * math.pow(e, 4) + 5. / 16. * math.pow(e, 6)) \
                / math.pow((1 - e * e), 6)
        return res

    def f3(self, e):
        res = 1
        if (e > 0):
            res = (1 + 15. / 4. * e * e + 15. / 8. * math.pow(e, 4) + 5. / 64. * math.pow(e, 6)) \
                / math.pow((1 - e * e), 6.5)
        return res

    def f4(self, e):
        res = 1
        if (e > 0):
            res = (1 + 3. / 2. * e * e + 1. / 8. * math.pow(e, 4)) / math.pow((1 - e * e), 5)
        return res

    def f5(self, e):
        res = 1
        if (e > 0):
            res = (1 + 15. / 2. * e * e + 45. / 8. * math.pow(e, 4) + 5. / 16. * math.pow(e, 6)) \
                / math.pow((1 - e * e), 6.5)
        return res

    def f6(self, e):
        res = 1
        if (e > 0):
            res = (1 + 3 * e * e + 3. / 8. * math.pow(e, 4)) / math.pow((1 - e * e), 5)
        return res


#import unittest
from amuse.test.amusetest import TestCase


class TestTidalInteraction(TestCase):
    def test_remove_orbiters(self):
        M = 1 | units.MSun
        m = 1 | units.MJupiter
        a = 1 | units.AU
        e = 0.99
        Omega_s = 2.6e-6 | units.s**-1

        star = Particles(1)
        star.mass = M
        star.Omega = Omega_s
        star.stellar_type = 1 | units.stellar_type
        stellar = SeBa()
        stellar.particles.add_particles(star)

        channel_from_se_to_framework = stellar.particles.new_channel_to(star)
        channel_from_se_to_framework.copy_attributes(["age", "mass", "radius", "luminosity", "temperature", "stellar_type"])

        tidal = TidalEvolution(star)
        planet = Particles(2)
        planet.mass = [1, 100] * m
        planet.radius = [0.001, 0.001] | units.RSun
        planet.semimajor_axis = [1, 5.2] * a
        planet.eccentricity = [e, 0.1]
        tidal.add_particles(planet)
        channel_from_tc_to_framework = tidal.central_particle.new_channel_to(star)
        channel_from_to_to_framework = tidal.orbiters.new_channel_to(planet)
        channel_from_framework_to_tc = star.new_channel_to(tidal.central_particle)
        channel_from_framework_to_to = planet.new_channel_to(tidal.orbiters)

        dt = 1 | units.Myr
        time = 0 * dt
        He_WD = 10 | units.stellar_type
        while star.stellar_type < He_WD:
            print "T=", stellar.model_time
            stellar.particles.evolve_one_step()
            time = stellar.particles.age
            adiabatic_expansion_factor = star[0].mass / stellar.particles[0].mass
            tidal.central_particle.mass = stellar.particles[0].mass
            star[0].Omega = star[0].Omega * (star[0].radius / stellar.particles[0].radius)**2
            planet.semimajor_axis *= adiabatic_expansion_factor

            channel_from_se_to_framework.copy_attributes(["age", "mass", "radius", "luminosity", "temperature", "stellar_type"])

            channel_from_framework_to_tc.copy_attributes(["mass", "radius", "Omega"])
            channel_from_framework_to_to.copy_attributes(["semimajor_axis"])

            tidal.central_particle.Omega = star[0].Omega
            tidal.central_particle.radius = star[0].radius
            tidal.evolve_model(time)

            channel_from_to_to_framework.copy_attributes(["semimajor_axis", "eccentricity"])

            if len(tidal.orbiters_with_error) > 0:
                print "Remove orbiter with error:", len(tidal.orbiters_with_error)
                tidal.orbiters.remove_particles(tidal.orbiters_with_error)
                planet.remove_particle(tidal.orbiters_with_error)

            if len(tidal.all_merged_orbiters) > 0:
                print "Merged planets/asteroids: N=", len(tidal.all_merged_orbiters)
                print "removed:", tidal.all_merged_orbiters
                tidal.orbiters.remove_particles(tidal.all_merged_orbiters)
                planet.remove_particle(tidal.all_merged_orbiters)
            print "Remaining orbiters:", tidal.orbiters
            print "N=", len(tidal.orbiters)
        self.assertEquals(len(tidal.orbiters), 1)


def tidal_interaction(M, m, a, e, Omega_s, tend):

    star = Particles(1)
    star.mass = M
    star.Omega = Omega_s
    star.stellar_type = 1 | units.stellar_type
    stellar = SeBa()
    stellar.particles.add_particles(star)

    channel_from_se_to_framework = stellar.particles.new_channel_to(star)
    channel_from_se_to_framework.copy_attributes(["age", "mass", "radius", "luminosity", "temperature", "stellar_type"])

    tidal = TidalEvolution(star)
    planet = Particles(1)
    planet.mass = 1 * m
    planet.radius = 0.001 | units.RSun
    planet.semimajor_axis = 1. * a
    planet.eccentricity = e
    tidal.add_particles(planet)
    channel_from_tc_to_framework = tidal.central_particle.new_channel_to(star)
    channel_from_to_to_framework = tidal.orbiters.new_channel_to(planet)
    channel_from_framework_to_tc = star.new_channel_to(tidal.central_particle)
    channel_from_framework_to_to = planet.new_channel_to(tidal.orbiters)

#    bodies = ParticlesSuperset([star, planet])

#    dt = 1|units.Myr
    dt = tidal.orbital_evolution_time_scale()
    time = zero
    while time < tend:
        dt_se = stellar.particles[0].time_step
        dt = min(dt, dt_se)
        dt = max(1 | units.Myr, dt)
        print "dt_tidal=", dt
        time += dt
        stellar.evolve_model(time)

        adiabatic_expansion_factor = star[0].mass / stellar.particles[0].mass
        tidal.central_particle.mass = stellar.particles[0].mass
        star[0].Omega = star[0].Omega * (star[0].radius / stellar.particles[0].radius)**2
        # expand planetary orbit due to stellar mass loss
        planet.semimajor_axis *= adiabatic_expansion_factor

        channel_from_se_to_framework.copy_attributes(["age", "mass", "radius", "luminosity", "temperature", "stellar_type"])

        channel_from_framework_to_tc.copy_attributes(["mass", "radius", "Omega"])
        channel_from_framework_to_to.copy_attributes(["semimajor_axis"])

        tidal.central_particle.Omega = star[0].Omega
        tidal.central_particle.radius = star[0].radius
        tidal.evolve_model(time)

        channel_from_to_to_framework.copy_attributes(["semimajor_axis", "eccentricity"])  # , "merged_with_central_star"])

        if len(tidal.all_merged_orbiters) > 0:
            print "Merged planets/asteroids: N=", len(tidal.all_merged_orbiters)
            print "removed:", tidal.all_merged_orbiters
            tidal.orbiters.remove_particles(tidal.all_merged_orbiters)
            planet.remove_particle(tidal.all_merged_orbiters)
        print "Remaining orbiters:", tidal.orbiters
        print "N=", len(tidal.orbiters)

        if len(tidal.orbiters) == 0:
            return

    print "current time=", tidal.current_time, tidal.orbiters.semimajor_axis, tidal.orbiters.eccentricity


def new_option_parser():
    #    from optparse import OptionParser
    from amuse.units.optparse import OptionParser
    result = OptionParser()
    result.add_option("-M", unit=units.MSun,
                      dest="M", type="float", default=1 | units.MSun,
                      help="stellar mass [%default]")
    result.add_option("-m", unit=units.MJupiter,
                      dest="m", type="float", default=0.001 | units.MJupiter,
                      help="planet mass [%default]")
    result.add_option("-a", unit=units.RSun,
                      dest="a", type="float", default=1 | units.RSun,
                      help="planet semi major axis [%default]")
    result.add_option("-e",
                      dest="e", type="float", default=0.6,
                      help="planet eccentricity [%default]")
    result.add_option("-t", unit=units.Myr,
                      dest="tend", type="float", default=1 | units.Myr,
                      help="end time of integration [%default]")
    result.add_option("-O", unit=units.s**-1,
                      dest="Omega_sun", type="float", default=2.6e-6 | units.s**-1,
                      help="Stellar angular something [%default]")
    return result


if __name__ in ('__main__', '__plot__'):
    set_printing_strategy("custom",  # nbody_converter = converter,
                          preferred_units=[units.MSun, units.RSun, units.Myr],
                          precision=11, prefix="",
                          separator=" [", suffix="]")

    o, arguments = new_option_parser().parse_args()
    tidal_interaction(o.M, o.m, o.a, o.e, o.Omega_sun, o.tend)<|MERGE_RESOLUTION|>--- conflicted
+++ resolved
@@ -243,11 +243,7 @@
         return edot
 
     def Omegadot_planet(self, a, Ms, Rs, Mp, Rp, Omega_s, Omega_p, e):
-<<<<<<< HEAD
-        T_p = Tp(Ms, Mp, Rp, a)
-=======
-        T_p =  self.Tp(Ms, Mp, Rp, a)
->>>>>>> fe268811
+        T_p = self.Tp(Ms, Mp, Rp, a)
         omega = angular_frequency(Ms, Mp, a)
         gamma = J_orb(Ms, Mp, a, e) / self.J_planet(Mp, Rp, Omega_p)
         return gamma / 2. * Omega_p / T_p * (self.f5(e) - Omega_p / omega * self.f6(e))

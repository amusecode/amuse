--- conflicted
+++ resolved
@@ -128,14 +128,8 @@
             if string:
                 prefix = """
 
-<<<<<<< HEAD
-Thank you for using AMUSE!
-In this session you have used the modules below. Please cite any relevant
-articles:
-=======
 In this session you have used the AMUSE modules below. 
 Please cite any relevant articles:
->>>>>>> 27b54a14
 
 """
                 print(prefix + string)

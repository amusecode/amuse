--- conflicted
+++ resolved
@@ -78,18 +78,13 @@
         if self.must_show_literature_references_atexit:
             string = self.all_literature_references_string()
             if string:
-<<<<<<< HEAD
-                prefix = "\n\nYou have used the following codes, which contain literature references:\n"
-                print(prefix + self.all_literature_references_string())
-=======
                 prefix = """
 
 Thank you for using AMUSE!
 In this session you have used the modules below. Please cite any relevant articles:
 
 """
-                print(prefix + self.all_literature_references_string(), file=sys.stderr)
->>>>>>> d061d1a0
+                print(prefix + self.all_literature_references_string())
         
     
     def get_literature_list_of_class(self, cls):

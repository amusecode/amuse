--- conflicted
+++ resolved
@@ -1037,11 +1037,6 @@
         
     def load_container(self, container_group):
         number_of_saved_containers= len(container_group)
-<<<<<<< HEAD
-        print(number_of_saved_containers, container_group)
-=======
-        #~ print number_of_saved_containers, container_group
->>>>>>> 58c265ec
         all_containers = [None] * number_of_saved_containers
         for group_index in container_group.keys():
             group = container_group[group_index]

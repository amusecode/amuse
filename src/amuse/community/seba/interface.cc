#include "single_star.h"
#include "main_sequence.h"
#include "worker_code.h"
#include "double_star.h"

// AMUSE STOPPING CONDITIONS SUPPORT
#include <stopcond.h>

// Get std::xxx to match SeBa commit 382b590
// #include <stdinc.h>

#include <map>

static node * seba_root = 0;
static node * seba_insertion_point = 0;
static int next_seba_id = 1;
static std::map<int, nodeptr> mapping_from_id_to_node;
static double seba_metallicity = 0.02;
static double seba_time = 0.0;
static stellar_type start_type = Main_Sequence;
static binary_type binary_start_type = Detached;
static bool is_logging_of_evolve_enabled = false;

local void addbinary(
    node *bi, real stellar_time,	// bi is binary CM
    binary_type type,
    real sma, real ecc)
{
    node* od = bi->get_oldest_daughter();
    int id;
    if((od->is_low_level_node() &&
        od->get_younger_sister()->is_low_level_node()) &&
       (od->get_elder_sister() == NULL) &&
       bi->n_leaves()==2 ) {

        if (!has_dstar(od)) {
            //bi->get_parent()->get_starbase()->get_element_type()!=Double) {

            //    if (bi->is_parent() && !bi->is_root())
            story * old_story = bi->get_starbase()->get_star_story();
            bi->get_starbase()->set_star_story(NULL);

            id = bi->get_index();

            cerr << "Adding binary to "<< id << " at time = "
                 << stellar_time << endl;

            double_star* new_double
            = new_double_star(bi, sma, ecc, stellar_time, id, type);
            // synchronize_binary_components(dynamic_cast(double_star*,
            // 						  bi->get_starbase()));

            // Give the new binary the old star_story.

            new_double->set_star_story(old_story);
	    // Assure that SeBa prints zero-age binary parameters (SPZ+FK Febr2025).
	    new_double->dump("SeBa.data", true);
            
        }
        else {
            cerr << "No double_star to node needed in adddouble"<<endl;
        }
    }
    else {
        cerr << "Sorry, no binary node in adddouble"<<endl;
    }
}


local real evolve_star_until_next_time(node* bi, const real out_time, const int n_steps) {
    ofstream starev;
    if(is_logging_of_evolve_enabled) {
        starev.open("starev.data", ios::app|ios::out);
        bi->get_starbase()->dump(starev, false);  
    }
    real current_time = ((star*)bi->get_starbase())->get_current_time();
    real time_step    =  bi->get_starbase()->get_evolve_timestep();

    while (out_time>current_time+time_step ) {
      //stellar_type pre_stellar_type = bi->get_starbase()->get_element_type();
      bi->get_starbase()->evolve_element(current_time+time_step);
      /*
      stellar_type post_stellar_type = bi->get_starbase()->get_element_type();
      if (post_stellar_type>15	&& pre_stellar_type != post_stellar_type) {
	//int sn1 = 1;
	int is_supernova_detection_enabled;
	is_stopping_condition_enabled(SUPERNOVA_DETECTION,
				      &is_supernova_detection_enabled);
	if (is_supernova_detection_enabled) {
	  real time_of_supernova = bi->get_starbase()->get_current_time();
	  cerr << "Star has experienced a supernova:"<<time_of_supernova<<endl;
	  int stopping_index = next_index_for_stopping_condition();
	  set_stopping_condition_info(stopping_index, SUPERNOVA_DETECTION);
	  //bi->get_starbase()->set_relative_age(time_of_supernova);
	  cerr << "Relative age="<<bi->get_starbase()->get_relative_age()<<endl;
	  //set_stopping_condition_particle_index(stopping_index, 0, sn1);
	  //out_time = time_of_supernova
	  //time_step = time_of_supernova-current_time;
	}
      }
      */
      /*
      try {
	bi->get_starbase()->evolve_element(current_time+time_step);
      }
      catch(real moment_of_supernova) {
	cerr << "We have a Supernova occurring at t="<<moment_of_supernova<<endl<< bi->get_starbase()->get_current_time();

	int is_supernova_detection_enabled;
	is_stopping_condition_enabled(SUPERNOVA_DETECTION,
				      &is_supernova_detection_enabled);
	if (is_supernova_detection_enabled) {
	  int stopping_index = next_index_for_stopping_condition();
	  set_stopping_condition_info(stopping_index, SUPERNOVA_DETECTION);
	}
	return bi->get_starbase()->get_current_time();
      }
      */

      if(is_logging_of_evolve_enabled) {
	bi->get_starbase()->dump(starev, false);     
      }
      current_time = ((star*)bi->get_starbase())->get_current_time();
      time_step    =  bi->get_starbase()->get_evolve_timestep();
        
      star_state ss(dynamic_cast(star*, bi->get_starbase()));
    }
    
      
    bi->get_starbase()->evolve_element(out_time);
    bi->get_starbase()->dump(cerr, false);
    
    if(is_logging_of_evolve_enabled) {
        bi->get_starbase()->dump(starev, false);
        print_star(bi->get_starbase(), cerr);
        starev.close();
    }
    return out_time;
}

local int translate_stellar_type_to_int(stellar_type stp, const real mass) {

  switch (stp) {
    case Brown_Dwarf:
      return 19;
    case Main_Sequence: 
      if (mass<0.1) {
            return 0;
      }
      return 1;
    case Hertzsprung_Gap:
      return 2;
    case Sub_Giant:
      return 3;
    case Horizontal_Branch:
      return 4;
    case Super_Giant:
      return 5;
    case Hyper_Giant:
      return 6;
    case Carbon_Star:
    case Helium_Star: 
      return 7;
    case Helium_Giant:
      return 9;
    case Helium_Dwarf:
      return 10;
    case Carbon_Dwarf:
      return 11;
    case Oxygen_Dwarf:
      return 12;
    case Xray_Pulsar:
    case Radio_Pulsar:
    case Neutron_Star: 
      return 13;
    case Black_Hole:
      return 14;
    case Disintegrated:
      return 15;
    case Proto_Star:
      return 17;
    case Planet:
      return 18;
    case Static_Star:
    case SPZDCH_Star:
    case NAS: 
    case Thorn_Zytkow:
    case Double:
    case no_of_stellar_type:
      return -1;
  }
}


local stellar_type translate_int_to_stellar_type(int type_number) {

  switch (type_number) {
    case 19:
      return Brown_Dwarf;
    case 0:
    case 1:
      return Main_Sequence;
    case 2:
      return Hertzsprung_Gap;
    case 3:
      return Sub_Giant;
    case 4:
      return Horizontal_Branch;
    case 5:
    case 6:
      return Super_Giant;
//      return Hyper_Giant;
    case 7:
      return Helium_Star;
    case 8:
    case 9:
      return Helium_Giant;
    case 10:
      return Helium_Dwarf;
    case 11:
      return Carbon_Dwarf;
    case 12:
      return Oxygen_Dwarf;
    case 13:
      return Neutron_Star;
    case 14:
      return Black_Hole;
    case 15:
      return Disintegrated;
    case 17:
      return Proto_Star;
    case 18:
      return Planet;
    case -1:
      return no_of_stellar_type;
  }
}



local int translate_binary_type_to_int(binary_type btp) {
  switch (btp) {
    case Strong_Encounter:
        return -1;
    case Unknown_Binary_Type:
        return 0;
    case Synchronized:
        return 1;
    case Detached:
        return 2;
    case Semi_Detached:
        return 3;
    case Contact:
        return 4;
    case Common_Envelope:
        return 5;
	case Double_Spiral_In:
        return 6;
    case Merged:
        return 7;
    case Disrupted:
        return 8;
    case Spiral_In:
        return 9;
    default:
        return -2;
  }
}

local binary_type translate_int_to_binary_type(int btp) {
  switch (btp) {
    case -1:
        return Strong_Encounter;
    case 0:
        return Unknown_Binary_Type;
    case 1:
        return Synchronized;
    case 2:
        return Detached;
    case 3:
        return Semi_Detached;
    case 4:
        return Contact;
    case 5:
        return Common_Envelope;
	case 6:
        return Common_Envelope;
    case 7:
        return Merged;
    case 8:
        return Disrupted;
    case 9:
        return Spiral_In;
  }
}



int evolve_star(double mass, double endtime, double metal, double * resulttime, double * end_mass, double * end_radius, double * end_luminosity, double * end_temperature, double *end_time_step, int *end_stellar_type){
    stellar_type type = Main_Sequence;
    char * star_type_string;
    int  c;

    bool  t_flag = FALSE;
    bool  S_flag = FALSE;
    bool  c_flag = FALSE;
    bool  M_flag = FALSE;
    bool  n_flag = FALSE;
    bool  R_flag = FALSE;
    bool  I_flag = FALSE;
    real  m_tot;
    real  r_hm = 100;
    real  t_hc = 1;
    real  t_start = 0;           // default value;
    real  t_end = 0;
    int n_steps = 1;
    int n_steps_per_phase = 10;
    int n_init = 0;
    int n =1;
    real z;
    
    char  *comment;
    int input_seed=0, actual_seed;
    *resulttime = 0.0;
    *end_mass = 0.0 ;
    *end_radius = 0.0;
    *end_luminosity = 0.0;
    *end_temperature = 0.0;
    if (metal < 0.00001) {
        return -4;
    }
    
    m_tot = mass;
    t_end = endtime;
    z = metal;
    
    actual_seed = srandinter(input_seed);
    node *root;
    root= mknode(1);
    root->get_starbase()->set_stellar_evolution_scaling(m_tot, r_hm, t_hc);
    
    addstar(root, t_start, type, z, n_init+0, false);
    root->get_starbase()->set_use_hdyn(false);
    
    real delta_t = t_end/((real)n_steps);
    real out_time; 
    
    for_all_daughters(node, root, bi) {
       out_time = 0;
       do {
            out_time = Starlab::min(out_time+delta_t, t_end);
            evolve_star_until_next_time(bi, out_time, n_steps_per_phase);
       }
       while(out_time < t_end);
    }
    
    for_all_daughters(node, root, bi) {
       *resulttime = bi->get_starbase()->get_current_time();
       *end_mass = bi->get_starbase()->get_total_mass() ;
       *end_radius = bi->get_starbase()->get_radius(); 
       *end_luminosity = bi->get_starbase()->get_luminosity();
       *end_temperature = bi->get_starbase()->temperature();
       *end_time_step = bi->get_starbase()->get_evolve_timestep();
       *end_stellar_type = translate_stellar_type_to_int(bi->get_starbase()->get_element_type(), mass);

        //    << "   " << type_string(bi->get_starbase()->get_element_type())
    }
    
    rmtree(root);
    
    return 0;
}


int initialize_code(){
    next_seba_id = 1;
    seba_root = new node();
    seba_root->set_root(seba_root); 
    seba_root->get_starbase()->set_stellar_evolution_scaling(
        1,   // mass units is 1 MSun
        100, //was 2.255e-8, // radius units is RSun
        1   // time units is Myr
    );
    // XXX AVE
    // in all starlab files this this done after adding stars, 
    // do we need to follow that convention?
    // it looks like this is important for
    // double stars!!
    seba_root->get_starbase()->set_use_hdyn(false); 

    // AMUSE STOPPING CONDITIONS SUPPORT
    set_support_for_condition(SUPERNOVA_DETECTION);

    return 0;
}

int cleanup_code(){
    return 0;
}

int commit_parameters(){
    return 0;
}

int recommit_parameters(){
    return 0;
}

int set_metallicity(double metallicity){
    seba_metallicity = metallicity;
    return 0;
}
int get_metallicity(double * metallicity){
    *metallicity = seba_metallicity;
    return 0;
}

int set_supernova_kick_velocity(double v_disp) {
    cnsts.v_disp = v_disp;
    PRL(v_disp);
    PRL(cnsts.v_disp);
    return 0;
}
int get_supernova_kick_velocity(double * v_disp){
  *v_disp = cnsts.v_disp;
    return 0;
}

int get_is_logging_of_evolve_enabled(bool *value){
    *value = is_logging_of_evolve_enabled;
    return 0;
}
int set_is_logging_of_evolve_enabled(bool value){
    is_logging_of_evolve_enabled = value;
    return 0;
}

int get_time(double * value) {
    *value = seba_time;
    return 0;
}


int new_particle(int * index_of_the_star, double mass){

    node * new_node = new node();
    new_node->set_label(next_seba_id);
    new_node->set_parent(seba_root);
    new_node->set_mass(mass);
    mapping_from_id_to_node[next_seba_id] = new_node;
    
    if(seba_insertion_point == 0) {
        seba_insertion_point = new_node;
        seba_root->set_oldest_daughter(new_node);
    } else {
        seba_insertion_point->set_younger_sister(new_node);
        new_node->set_elder_sister(seba_insertion_point);
        seba_insertion_point = new_node;
    }

<<<<<<< HEAD
    addstar(new_node, seba_time, start_type, seba_metallicity, 0, false);
=======
    addstar(new_node, seba_time, start_type, seba_metallicity, 0, false, start_type, mass, mass, 0, 0, 0);
>>>>>>> 2fcce977
    new_node->get_starbase()->set_time_offset(seba_time);
    *index_of_the_star = next_seba_id;
    
    next_seba_id++;
    
    return 0;
}


int new_advanced_particle(int * index_of_the_star, double mass,  double relative_mass, int type_number,  double relative_age, double core_mass, double COcore_mass,  double radius){

    if (relative_mass == 0) return new_particle(index_of_the_star, mass);
    if (relative_age < 0) return -1;
 
    node * new_node = new node();
    new_node->set_label(next_seba_id);
    new_node->set_parent(seba_root);
    new_node->set_mass(mass);
    mapping_from_id_to_node[next_seba_id] = new_node;
    
    if(seba_insertion_point == 0) {
        seba_insertion_point = new_node;
        seba_root->set_oldest_daughter(new_node);
    } else {
        seba_insertion_point->set_younger_sister(new_node);
        new_node->set_elder_sister(seba_insertion_point);
        seba_insertion_point = new_node;
    }
    
    stellar_type seba_stellar_type = translate_int_to_stellar_type(type_number);

    addstar(new_node, seba_time, seba_stellar_type, seba_metallicity, 0, false, seba_stellar_type, relative_mass, mass - core_mass, core_mass, COcore_mass, relative_age);
    new_node->get_starbase()->set_time_offset(seba_time);
    *index_of_the_star = next_seba_id;
    
    next_seba_id++;
    
    new_node->get_starbase()->set_relative_age(relative_age);
    new_node->get_starbase()->set_core_mass(core_mass);
    new_node->get_starbase()->set_COcore_mass(COcore_mass);
    new_node->get_starbase()->set_effective_radius(radius);
    
    return 0;
}




int delete_star(int index_of_the_star){
    
    std::map<int, nodeptr>::iterator i = mapping_from_id_to_node.find(index_of_the_star);
    if(i == mapping_from_id_to_node.end()) {
        return -1;
    } else {
        node * node_to_remove = i->second;
        if (node_to_remove == seba_insertion_point) {
            seba_insertion_point = node_to_remove->get_younger_sister();
        }
        detach_node_from_general_tree(node_to_remove);
        
        mapping_from_id_to_node.erase(i);
        return 0;
    }
    
}

int commit_particles(){
    return 0;
}

int recommit_particles(){
    return 0;
}

node * get_seba_node_from_index(int index_of_the_star, int * errorcode)
{
    std::map<int, nodeptr>::iterator i = mapping_from_id_to_node.find(index_of_the_star);
    if(i == mapping_from_id_to_node.end()) {
        *errorcode = -1;
        return 0;
    } else {
        *errorcode = 0;
        return i->second;
    }
}

int get_mass(int index_of_the_star, double * mass){
    int error_code = 0;
    node * seba_node = get_seba_node_from_index(index_of_the_star, &error_code);
    if(error_code < 0) {return error_code;}
    *mass= seba_node->get_starbase()->get_total_mass() ;
    return error_code;
}

int get_core_mass(int index_of_the_star, double * mass){
    int error_code = 0;
    node * seba_node = get_seba_node_from_index(index_of_the_star, &error_code);
    if(error_code < 0) {return error_code;}
    *mass= seba_node->get_starbase()->get_core_mass() ;
    return error_code;
}

int get_COcore_mass(int index_of_the_star, double * mass){
    int error_code = 0;
    node * seba_node = get_seba_node_from_index(index_of_the_star, &error_code);
    if(error_code < 0) {return error_code;}
    *mass= seba_node->get_starbase()->get_COcore_mass() ;
    return error_code;
}


int change_mass(int index_of_the_star, double mass, double dt){
//    cout << "Enter change mass:"<< mass<< " "<< dt<<endl;
    int error_code = 0;
    node * seba_node = get_seba_node_from_index(index_of_the_star, &error_code);
    if(error_code < 0) {return error_code;}
    //    *mass= seba_node->get_starbase()->get_core_mass() ;
    if (mass>0) {
      seba_node->get_starbase()->add_mass_to_accretor(mass, true, dt);
    }
    else {
      mass *= -1;
      star *star = seba_node->get_starbase()->subtrac_mass_from_donor(dt, mass);
//      PRL(star);
    }
    return error_code;
}

// note that the dinner's mass is set to zero, but other parameters and the particle itself remain
int merge_the_binary(int index_of_the_binary, int index_of_the_consumer, int index_of_the_dinner){

    int error_code = 0;
    node * seba_node = get_seba_node_from_index(index_of_the_binary, &error_code);
    if(error_code < 0) {return error_code;}
    node * consumer = get_seba_node_from_index(index_of_the_consumer, &error_code);
    if(error_code < 0) {return error_code;}
    node * dinner = get_seba_node_from_index(index_of_the_dinner, &error_code);
    if(error_code < 0) {return error_code;}
    
    seba_node->get_starbase()->merge_elements((star*)consumer->get_starbase(), (star*)dinner->get_starbase());
    return error_code;
}


//note that dinner is not altered by this routine!
int merge_with_other_star(int index_of_the_consumer, int index_of_the_dinner){
    
    int error_code = 0;
    node * consumer = get_seba_node_from_index(index_of_the_consumer, &error_code);
    if(error_code < 0) {return error_code;}
    node * dinner = get_seba_node_from_index(index_of_the_dinner, &error_code);
    if(error_code < 0) {return error_code;}
    
    consumer->get_starbase()->merge_elements((star*)dinner->get_starbase());
    return error_code;
}




int refresh_memory(int index_of_the_star){
    int error_code = 0;
    node * seba_node = get_seba_node_from_index(index_of_the_star, &error_code);
    if(error_code < 0) {return error_code;}

    seba_node->get_starbase()->refresh_memory();  
    return error_code;
}

//Does not work for binaries as memory is already refreshed in SeBa by SeBa
int recall_memory_one_step(int index_of_the_star){
    int error_code = 0;
    node * seba_node = get_seba_node_from_index(index_of_the_star, &error_code);
    if(error_code < 0) {return error_code;}

    seba_node->get_starbase()->recall_memory();    
    seba_time = seba_node->get_starbase()->get_current_time() - seba_node->get_starbase()->get_time_offset();	
    
    return error_code;
}

int get_envelope_mass(int index_of_the_star, double * mass){
    int error_code = 0;
    node * seba_node = get_seba_node_from_index(index_of_the_star, &error_code);
    if(error_code < 0) {return error_code;}
    *mass= seba_node->get_starbase()->get_envelope_mass() ;
    return error_code;
}

int get_temperature(int index_of_the_star, double * temperature){
    int error_code = 0;
    node * seba_node = get_seba_node_from_index(index_of_the_star, &error_code);
    if(error_code < 0) {return error_code;}
    *temperature= seba_node->get_starbase()->temperature() ;
    return error_code;
}


int get_time_step(int index_of_the_star, double * time_step){
    int error_code = 0;
    node * seba_node = get_seba_node_from_index(index_of_the_star, &error_code);
    if(error_code < 0) {return error_code;}
    *time_step= seba_node->get_starbase()->get_evolve_timestep() ;
    return error_code;
}

int get_luminosity(int index_of_the_star, double * luminosity){
    int error_code = 0;
    node * seba_node = get_seba_node_from_index(index_of_the_star, &error_code);
    if(error_code < 0) {return error_code;}
    *luminosity= seba_node->get_starbase()->get_luminosity() ;
    return error_code;
}

int get_age(int index_of_the_star, double * age){
    int error_code = 0;
    node * seba_node = get_seba_node_from_index(index_of_the_star, &error_code);
    if(error_code < 0) {return error_code;}
    *age= seba_node->get_starbase()->get_current_time() - seba_node->get_starbase()->get_time_offset();
    return error_code;
}

int get_radius(int index_of_the_star, double * radius){
    int error_code = 0;
    node * seba_node = get_seba_node_from_index(index_of_the_star, &error_code);
    if(error_code < 0) {return error_code;}
    *radius= seba_node->get_starbase()->get_radius() ;
    return error_code;
}

int get_core_radius(int index_of_the_star, double * radius){
    int error_code = 0;
    node * seba_node = get_seba_node_from_index(index_of_the_star, &error_code);
    if(error_code < 0) {return error_code;}
    *radius= seba_node->get_starbase()->get_core_radius() ;
    return error_code;
}

int get_stellar_type(int index_of_the_star, int * stellar_type){
    int error_code = 0;
    node * seba_node = get_seba_node_from_index(index_of_the_star, &error_code);
    if(error_code < 0) {return error_code;}
    double mass = seba_node->get_starbase()->get_total_mass();
    *stellar_type = translate_stellar_type_to_int(seba_node->get_starbase()->get_element_type(), mass);
    return error_code;
}

int get_gyration_radius(int index_of_the_star, double * gyration_radius){
    int error_code = 0;
    node * seba_node = get_seba_node_from_index(index_of_the_star, &error_code);
    if(error_code < 0) {return error_code;}
    *gyration_radius = pow(seba_node->get_starbase()->gyration_radius_sq(),0.5);
    return error_code;
}

int get_apsidal_motion_constant(int index_of_the_star, double * apsidal_motion_constant){
    int error_code = 0;
    node * seba_node = get_seba_node_from_index(index_of_the_star, &error_code);
    if(error_code < 0) {return error_code;}
    *apsidal_motion_constant = seba_node->get_starbase()->amc();
    return error_code;
}

int get_zeta_thermal(int index_of_the_star, double * zeta_thermal){
    int error_code = 0;
    node * seba_node = get_seba_node_from_index(index_of_the_star, &error_code);
    if(error_code < 0) {return error_code;}
    *zeta_thermal = seba_node->get_starbase()->zeta_thermal();
    return error_code;
}

int get_zeta_adiabatic(int index_of_the_star, double * zeta_adiabatic){
    int error_code = 0;
    node * seba_node = get_seba_node_from_index(index_of_the_star, &error_code);
    if(error_code < 0) {return error_code;}
    *zeta_adiabatic = seba_node->get_starbase()->zeta_adiabatic();
    return error_code;
}

int get_rotation_period(int index_of_the_star, double * rotation_period){
    int error_code = 0;
    node * seba_node = get_seba_node_from_index(index_of_the_star, &error_code);
    if(error_code < 0) {return error_code;}
    *rotation_period = seba_node->get_starbase()->get_rotation_period();
    return error_code;
}

int get_fallback(int index_of_the_star, double * fallback){
    int error_code = 0;
    node * seba_node = get_seba_node_from_index(index_of_the_star, &error_code);
    if(error_code < 0) {return error_code;}
    *fallback = seba_node->get_starbase()->get_fallback();
    return error_code;
}

int get_relative_age(int index_of_the_star, double * relative_age){
    int error_code = 0;
    node * seba_node = get_seba_node_from_index(index_of_the_star, &error_code);
    if(error_code < 0) {return error_code;}
    *relative_age= seba_node->get_starbase()->get_relative_age() ;
    return error_code; 
}

int get_natal_kick_velocity(int index_of_the_star, double * kick_velocity_x, double * kick_velocity_y, double * kick_velocity_z){
    int error_code = 0;
    node * seba_node = get_seba_node_from_index(index_of_the_star, &error_code);
    if(error_code < 0) {return error_code;}
    vec kick = seba_node->get_starbase()->get_anomal_velocity() ;
    *kick_velocity_x = kick[0];
    *kick_velocity_y = kick[1];
    *kick_velocity_z = kick[2];
    return error_code; 
}

int get_relative_mass(int index_of_the_star, double * relative_mass){
    int error_code = 0;
    node * seba_node = get_seba_node_from_index(index_of_the_star, &error_code);
    if(error_code < 0) {return error_code;}
    *relative_mass= seba_node->get_starbase()->get_relative_mass() ;
    return error_code; 
}

int get_effective_radius(int index_of_the_star, double * radius){
    int error_code = 0;
    node * seba_node = get_seba_node_from_index(index_of_the_star, &error_code);
    if(error_code < 0) {return error_code;}
    *radius= seba_node->get_starbase()->get_effective_radius() ;
    return error_code;
}


int get_convective_envelope_mass(int index_of_the_star, double * convective_envelope_mass){
    int error_code = 0;
    node * seba_node = get_seba_node_from_index(index_of_the_star, &error_code);
    if(error_code < 0) {return error_code;}
    *convective_envelope_mass= seba_node->get_starbase()->convective_envelope_mass() ;
    return error_code; 
}

int get_convective_envelope_radius(int index_of_the_star, double * convective_envelope_radius){
    int error_code = 0;
    node * seba_node = get_seba_node_from_index(index_of_the_star, &error_code);
    if(error_code < 0) {return error_code;}
    *convective_envelope_radius= seba_node->get_starbase()->convective_envelope_radius();
    return error_code; 
}

int get_wind_mass_loss_rate(int index_of_the_star, double * wind_mass_loss_rate){
    int error_code = 0;
    node * seba_node = get_seba_node_from_index(index_of_the_star, &error_code);
    if(error_code < 0) {return error_code;}
    *wind_mass_loss_rate = seba_node->get_starbase()->get_wind_constant()*-1.;
    return error_code;
}




int evolve_one_step(int index_of_the_star){
    int error_code = 0;
    int n_steps_per_phase = 10;
    node * seba_node = get_seba_node_from_index(index_of_the_star, &error_code);
    if(error_code < 0) {return error_code;}
    
    double out_time = seba_node->get_starbase()->get_current_time();
    out_time += seba_node->get_starbase()->get_evolve_timestep();
    evolve_star_until_next_time(seba_node, out_time, n_steps_per_phase);
    return error_code;
}

int evolve_for(int index_of_the_star, double delta_t){
    int error_code = 0;
    int n_steps_per_phase = 10;
    node * seba_node = get_seba_node_from_index(index_of_the_star, &error_code);
    if(error_code < 0) {return error_code;}
    double out_time = seba_node->get_starbase()->get_current_time();
    out_time += delta_t;
    evolve_star_until_next_time(seba_node, out_time, n_steps_per_phase);
    return error_code;
}

int get_number_of_particles(int * number_of_particles){
    return 0;
}

int evolve_system(double end_time) {
    int n_steps = 1;
    int n_steps_per_phase = 10;
    // cannot evolve for a negative time
    if (end_time < seba_time) {
	return 0;
    }
    real delta_t = (end_time - seba_time)/((real)n_steps);
    real out_time; 
    nodeptr bi;
    // make a local copy of all stars
    real actual_time;
    for_all_daughters(node, seba_root, bi) {
        out_time = seba_time;
        do {
            out_time = Starlab::min(out_time+delta_t, end_time);
            actual_time = evolve_star_until_next_time(bi, out_time, n_steps_per_phase);
	    if (actual_time<out_time) {
	      cerr<< "Star must have exploded at actual_time="<< actual_time<<" out_time="<< out_time<<endl;
	      //exit(-1);
	      end_time = actual_time;
	    }
        }
        while(out_time < end_time);
    }
    seba_time = end_time;
    return 0;
}



int new_binary(
    int * index_of_the_star, 
    double semi_major_axis, 
    double eccentricity, 
    int index_of_child1, 
    int index_of_child2){
    int error_code = 0;
    node * child1 = get_seba_node_from_index(index_of_child1, &error_code);
    if(error_code < 0) {return error_code;}
    node * child2 = get_seba_node_from_index(index_of_child2, &error_code);
    if(error_code < 0) {return error_code;}
    
    if (child1 == seba_insertion_point) {
        seba_insertion_point = child1->get_elder_sister();
    }
    if (child2 == seba_insertion_point) {
        seba_insertion_point = child2->get_elder_sister();
    }
    if (child1 == seba_insertion_point) {
        seba_insertion_point = child1->get_elder_sister();
    }
    detach_node_from_general_tree(child1);
    detach_node_from_general_tree(child2);   
    
    node * new_node = new node();
    new_node->set_label(next_seba_id);
    new_node->set_parent(seba_root);
    new_node->set_mass(child1->get_mass() + child2->get_mass());
    mapping_from_id_to_node[next_seba_id] = new_node;
    
    if(seba_insertion_point == 0) {
        seba_insertion_point = new_node;
        seba_root->set_oldest_daughter(new_node);
    } else {
        seba_insertion_point->set_younger_sister(new_node);
        new_node->set_elder_sister(seba_insertion_point);
        seba_insertion_point = new_node;
    }
    new_node->set_oldest_daughter(child1);
    child1->set_younger_sister(child2);
    child1->set_elder_sister(0);
    child2->set_younger_sister(0);
    child2->set_elder_sister(child1);
    child1->set_parent(new_node);
    child2->set_parent(new_node);
    // We cannot access the stellar parameters from here, because the starbase class is in between.
    // SPZ*FK Febr.2025
    //cerr << "Set stelar id in new binary interface."<<endl;
    //cerr << "Current interface "<< child1->get_star_id()<<"and "<< child1->get_star_id()<<endl;
    //child2->set_star_id(1);
    // set stellar id's
    //child1->set_star_id(0);
    //child2->set_star_id(1);
    
    
    addbinary(new_node, seba_time, binary_start_type, semi_major_axis, eccentricity);
    
    new_node->get_starbase()->set_time_offset(seba_time);
    *index_of_the_star = next_seba_id;
    
    next_seba_id++;
    
    return 0;
}

int delete_binary(int index_of_the_star){
    
    std::map<int, nodeptr>::iterator i = mapping_from_id_to_node.find(index_of_the_star);
    if(i == mapping_from_id_to_node.end()) {
        return -1;
    } else {
        node * node_to_remove = i->second;
        node * parent = node_to_remove->get_parent();
        node * younger_sister = node_to_remove->get_younger_sister();
        
        node * child1 = node_to_remove->get_oldest_daughter();
        if(child1 != 0) {
            node * child2 = child1->get_younger_sister();
            
            node * elder_sister = node_to_remove->get_elder_sister();
            
            child1->set_elder_sister(elder_sister);
            child1->set_parent(parent);
            ((star*)child1->get_starbase())->set_identity(-1);
            if(elder_sister) {
                elder_sister->set_younger_sister(child1);
            }
            
            if(parent->get_oldest_daughter() == node_to_remove) {
                parent->set_oldest_daughter(child1);
            }
            
            if(child2 != 0) {
                child2->set_younger_sister(younger_sister);
                child2->set_parent(parent);
                ((star*)child2->get_starbase())->set_identity(-1);
                
                if(younger_sister) {
                    younger_sister->set_elder_sister(child2);
                }
                
                if (node_to_remove == seba_insertion_point) {
                    seba_insertion_point = child2;
                }
            } else {
                if(younger_sister) {
                    younger_sister->set_elder_sister(child1);
                }
                if (node_to_remove == seba_insertion_point) {
                    seba_insertion_point = child1;
                }
            }
            
        } else {
            detach_node_from_general_tree(node_to_remove);
            
            if (node_to_remove == seba_insertion_point) {
                seba_insertion_point = younger_sister;
            }
        }

        mapping_from_id_to_node.erase(i);
        return 0;
    }
    
}


int get_children_of_binary(
    int index_of_the_star,
    int * child1_index, int * child2_index)
{
    
    *child1_index = -1;
    *child2_index = -1;
    std::map<int, nodeptr>::iterator i = mapping_from_id_to_node.find(index_of_the_star);
    if(i == mapping_from_id_to_node.end()) {
        return -1;
    } else {
        node * binary = i->second;
        
        node * child1 = binary->get_oldest_daughter();
        if(child1 != 0) {
            node * child2 = child1->get_younger_sister();
            *child1_index = child1->get_index();
            *child2_index = child2->get_index();
        }
        return 0;
    }   
}

int get_eccentricity(int index_of_the_star, double * value){
    int error_code = 0;
    node * seba_node = get_seba_node_from_index(index_of_the_star, &error_code);
    if(error_code < 0) {return error_code;}
    *value= seba_node->get_starbase()->get_eccentricity() ;
    return error_code;
}

int get_semi_major_axis(int index_of_the_star, double * value){
    int error_code = 0;
    node * seba_node = get_seba_node_from_index(index_of_the_star, &error_code);
    if(error_code < 0) {return error_code;}
    *value= seba_node->get_starbase()->get_semi() ;
    return error_code;
}

int set_eccentricity(int index_of_the_star, double value){
    int error_code = 0;
    node * seba_node = get_seba_node_from_index(index_of_the_star, &error_code);
    if(error_code < 0) {return error_code;}
    seba_node->get_starbase()->set_eccentricity(value);
    return error_code;
}


int set_semi_major_axis(int index_of_the_star, double value){
    int error_code = 0;
    node * seba_node = get_seba_node_from_index(index_of_the_star, &error_code);
    if(error_code < 0) {return error_code;}
    seba_node->get_starbase()->set_semi(value);
    return error_code;
}


int set_rotation_period(int index_of_the_star, double value){
    int error_code = 0;
    node * seba_node = get_seba_node_from_index(index_of_the_star, &error_code);
    if(error_code < 0) {return error_code;}
    seba_node->get_starbase()->set_rotation_period(value);
    return error_code;
}

int get_binary_type(int index_of_the_star, double * value){
    int error_code = 0;
    node * seba_node = get_seba_node_from_index(index_of_the_star, &error_code);
    if(error_code < 0) {return error_code;}
    *value= seba_node->get_starbase()->get_bin_type();
    return error_code;
}

int get_mass_transfer_type(int index_of_the_star, double * value){
    int error_code = 0;
    node * seba_node = get_seba_node_from_index(index_of_the_star, &error_code);
    if(error_code < 0) {return error_code;}
    *value= seba_node->get_starbase()->get_current_mass_transfer_type();
    return error_code;
}
<|MERGE_RESOLUTION|>--- conflicted
+++ resolved
@@ -458,11 +458,8 @@
         seba_insertion_point = new_node;
     }
 
-<<<<<<< HEAD
-    addstar(new_node, seba_time, start_type, seba_metallicity, 0, false);
-=======
     addstar(new_node, seba_time, start_type, seba_metallicity, 0, false, start_type, mass, mass, 0, 0, 0);
->>>>>>> 2fcce977
+
     new_node->get_starbase()->set_time_offset(seba_time);
     *index_of_the_star = next_seba_id;
     

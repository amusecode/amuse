--- conflicted
+++ resolved
@@ -621,25 +621,6 @@
     node * seba_node = get_seba_node_from_index(index_of_the_star, &error_code);
     if(error_code < 0) {return error_code;}
     *gyration_radius = pow(seba_node->get_starbase()->gyration_radius_sq(),0.5);
-<<<<<<< HEAD
-    return error_code;
-}
-
-int get_rotation_period(int index_of_the_star, double * rotation_period){
-    int error_code = 0;
-    node * seba_node = get_seba_node_from_index(index_of_the_star, &error_code);
-    if(error_code < 0) {return error_code;}
-    *rotation_period = seba_node->get_starbase()->get_rotation_period();
-    return error_code;
-}
-
-int get_fallback(int index_of_the_star, double * rotation_period){
-    int error_code = 0;
-    node * seba_node = get_seba_node_from_index(index_of_the_star, &error_code);
-    if(error_code < 0) {return error_code;}
-    *rotation_period = seba_node->get_starbase()->get_fallback();
-=======
->>>>>>> 3bf3b873
     return error_code;
 }
 

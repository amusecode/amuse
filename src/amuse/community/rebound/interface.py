--- conflicted
+++ resolved
@@ -86,9 +86,8 @@
         value, error = self._get_integrator(code_index)
         for key, index in self.INTEGRATORS.iteritems():
             if value == index:
-<<<<<<< HEAD
-                return key, error
-        return "none", error
+                return key
+        return "none"
 
     @legacy_function
     def _set_solver():
@@ -141,11 +140,6 @@
         function.addParameter('code_index', dtype='int32', direction=function.IN, description = "Index of the code in rebound", default = 0)
         function.result_type = 'int32'
         return function
-=======
-                return key
-        return "none"
-    
->>>>>>> eb3c5a70
 
     @legacy_function
     def set_time_step():
@@ -366,19 +360,16 @@
         -1 - ERROR
             particle could not be found
         """
-        return function 
-
+        return function
 
 
 class Rebound(GravitationalDynamics, GravityFieldCode):
 
-    __interface__ = ReboundInterface
-    __so_module__ = 'rebound_cython'
 
     def __init__(self, convert_nbody = None, **options):
         self.stopping_conditions = StoppingConditions(self)
 
-        legacy_interface = self.__interface__(**options)
+        legacy_interface = ReboundInterface(**options)
         self.legacy_doc = legacy_interface.__doc__
 
         GravitationalDynamics.__init__(
@@ -408,7 +399,7 @@
             "set_time_step",
             "timestep",
             "constant timestep for iteration", 
-            default_value = 0.0001 | nbody_system.time
+            default_value = 0.01 | nbody_system.time
         )
 
 

import numpy as np
from amuse.community import (
    InCodeComponentImplementation, CodeInterface,
    legacy_function, LegacyFunctionSpecification,
    INDEX, NO_UNIT, LINK,
)
from amuse.units import units, constants

# units used in the legacy code
# numerical values are defined in src/types.h
UNIT_LENGTH = units.au
UNIT_MASS = units.MSun
UNIT_TIME = 1.0e6 * units.yr
UNIT_ANGULAR_MOMENTUM = UNIT_MASS * UNIT_LENGTH**2 / UNIT_TIME  # specific angular momentum
UNIT_ENERGY = UNIT_MASS * UNIT_LENGTH**2 / (UNIT_TIME**2)  # energy
UNIT_LUMINOSITY = UNIT_ENERGY / UNIT_TIME

PRINT_NAME = 'SecularMultipleVar'


class SecularMultipleInterface(CodeInterface):
    """
    SecularMultiple -- by Adrian Hamers, based on 2016MNRAS.459.2827H
<<<<<<< HEAD
    
    A code to compute the secular (orbit-averaged) gravitational dynamics of hierarchical multiple systems composed of nested binary orbits (simplex-type systems). with any configuration and any number of bodies. A particle can repesent a binary (`is_binary = True') or a body (`is_binary = False'). The structure of the system is determined by linking to other particles with the attributes child1 and child2. Tidal interactions and relativistic corrections are included in an ad hoc fashion (tides: treating the companion as a single body, even if it is not; relativistic terms: only including binary-binary interactions).
    
    November 2017: Updates for external perturbations (flybys & supernovae), detailed in Hamers (2018, in prep)

    .. [#] ADS:2016MNRAS.459.2827H
    .. [#] ADS:2018MNRAS.476.4139H
    
=======

    A code to compute the secular (orbit-averaged) gravitational dynamics of
    hierarchical multiple systems composed of nested binary orbits
    (simplex-type systems). with any configuration and any number of bodies. A
    particle can repesent a binary (`is_binary = True') or a body (`is_binary =
    False'). The structure of the system is determined by linking to other
    particles with the attributes child1 and child2. Tidal interactions and
    relativistic corrections are included in an ad hoc fashion (tides: treating
    the companion as a single body, even if it is not; relativistic terms: only
    including binary-binary interactions).

    November 2017: Updates for external perturbations (flybys & supernovae),
    detailed in Hamers (2018, in prep)
>>>>>>> f4b5184b
    """
    include_headers = [
        'interface.h', 'src/types.h', 'src/evolve.h', 'src/ODE_system.h'
    ]

    def __init__(self, **options):
        # CodeInterface.__init__(self, name_of_the_worker="secularmultiple_worker", **options)
        CodeInterface.__init__(self, **options)

    #######################
    # basic interface
    #######################

    # particles
    @legacy_function
    def new_particle():
        function = LegacyFunctionSpecification()
        function.can_handle_array = True
        function.addParameter('index_of_the_particle', dtype='int32', direction=function.OUT, unit=INDEX)
        function.addParameter(
            'is_binary', dtype='bool', direction=function.IN, unit=NO_UNIT)
        function.result_type = 'int32'
        return function
        
    @legacy_function
    def delete_particle():
        function = LegacyFunctionSpecification()
        function.addParameter('index_of_the_particle', dtype='int32', direction=function.IN, unit=INDEX)
        function.result_type = 'int32'
        return function

    @legacy_function
    def set_children():
        function = LegacyFunctionSpecification()
        function.can_handle_array = True
        function.addParameter('index_of_the_particle', dtype='int32', direction=function.IN, unit=INDEX)
        function.addParameter('child1', dtype='int32', direction=function.IN, unit=LINK('particles'))
        function.addParameter('child2', dtype='int32', direction=function.IN, unit=LINK('particles'))
        function.result_type = 'int32'
        return function

    @legacy_function
    def get_children():
        function = LegacyFunctionSpecification()
        function.can_handle_array = True
        function.addParameter('index_of_the_particle', dtype='int32', direction=function.IN, unit=INDEX)
        function.addParameter('child1', dtype='int32', direction=function.OUT, unit=LINK('particles'))
        function.addParameter('child2', dtype='int32', direction=function.OUT, unit=LINK('particles'))
        function.result_type = 'int32'
        return function

    @legacy_function
    def set_mass():
        function = LegacyFunctionSpecification()
        function.can_handle_array = True
        function.addParameter('index_of_the_particle', dtype='int32', direction=function.IN, unit=INDEX)
        function.addParameter('mass', dtype='float64', direction=function.IN, unit=UNIT_MASS)
        function.result_type = 'int32'
        return function
        
    @legacy_function
    def get_mass():
        function = LegacyFunctionSpecification()
        function.can_handle_array = True
        function.addParameter('index_of_the_particle', dtype='int32', direction=function.IN, unit=INDEX)
        function.addParameter('mass', dtype='float64', direction=function.OUT, unit=UNIT_MASS)
        function.result_type = 'int32'
        return function

    @legacy_function
    def set_mass_dot_external():
        function = LegacyFunctionSpecification()
        function.can_handle_array = True
        function.addParameter('index_of_the_particle', dtype='int32', direction=function.IN, unit=INDEX)
        function.addParameter('mass_dot_external', dtype='float64', direction=function.IN, unit=UNIT_MASS / UNIT_TIME)
        function.result_type = 'int32'
        return function
        
    @legacy_function
    def get_mass_dot_external():
        function = LegacyFunctionSpecification()
        function.can_handle_array = True
        function.addParameter('index_of_the_particle', dtype='int32', direction=function.IN, unit=INDEX)
        function.addParameter('mass_dot_external', dtype='float64', direction=function.OUT, unit=UNIT_MASS / UNIT_TIME)
        function.result_type = 'int32'
        return function

    @legacy_function
    def set_radius():
        function = LegacyFunctionSpecification()
        function.can_handle_array = True
        function.addParameter('index_of_the_particle', dtype='int32', direction=function.IN, unit=INDEX)
        function.addParameter('radius', dtype='float64', direction=function.IN, unit=UNIT_LENGTH)
        function.result_type = 'int32'
        return function
        
    @legacy_function
    def get_radius():
        function = LegacyFunctionSpecification()
        function.can_handle_array = True
        function.addParameter('index_of_the_particle', dtype='int32', direction=function.IN, unit=INDEX)
        function.addParameter('radius', dtype='float64', direction=function.OUT, unit=UNIT_LENGTH)
        function.result_type = 'int32'
        return function

    @legacy_function
    def set_radius_dot_external():
        function = LegacyFunctionSpecification()
        function.can_handle_array = True
        function.addParameter('index_of_the_particle', dtype='int32', direction=function.IN, unit=INDEX)
        function.addParameter('radius_dot_external', dtype='float64', direction=function.IN, unit=UNIT_LENGTH / UNIT_TIME)
        function.result_type = 'int32'
        return function
        
    @legacy_function
    def get_radius_dot_external():
        function = LegacyFunctionSpecification()
        function.can_handle_array = True
        function.addParameter('index_of_the_particle', dtype='int32', direction=function.IN, unit=INDEX)
        function.addParameter('radius_dot_external', dtype='float64', direction=function.OUT, unit=UNIT_LENGTH / UNIT_TIME)
        function.result_type = 'int32'
        return function

    @legacy_function
    def set_radius_ddot_external():
        function = LegacyFunctionSpecification()
        function.can_handle_array = True
        function.addParameter('index_of_the_particle', dtype='int32', direction=function.IN, unit=INDEX)
        function.addParameter('radius_ddot_external', dtype='float64', direction=function.IN, unit=UNIT_LENGTH / (UNIT_TIME**2))
        function.result_type = 'int32'
        return function
        
    @legacy_function
    def get_radius_ddot_external():
        function = LegacyFunctionSpecification()
        function.can_handle_array = True
        function.addParameter('index_of_the_particle', dtype='int32', direction=function.IN, unit=INDEX)
        function.addParameter('radius_ddot_external', dtype='float64', direction=function.OUT, unit=UNIT_LENGTH / (UNIT_TIME**2))
        function.result_type = 'int32'
        return function
        
    @legacy_function
    def get_level():
        function = LegacyFunctionSpecification()
        function.can_handle_array = True
        function.addParameter('index_of_the_particle', dtype='int32', direction=function.IN, unit=INDEX)
        function.addParameter('level', dtype='int32', direction=function.OUT, unit=NO_UNIT)
        function.result_type = 'int32'
        return function

    @legacy_function
    def set_stellar_type():
        function = LegacyFunctionSpecification()
        function.can_handle_array = True
        function.addParameter('index_of_the_particle', dtype='int32', direction=function.IN, unit=INDEX)
        function.addParameter('stellar_type', dtype='int32', direction=function.IN, unit=units.stellar_type)
        function.result_type = 'int32'
        return function
        
    @legacy_function
    def get_stellar_type():
        function = LegacyFunctionSpecification()
        function.can_handle_array = True
        function.addParameter('index_of_the_particle', dtype='int32', direction=function.IN, unit=INDEX)
        function.addParameter('stellar_type', dtype='int32', direction=function.OUT, unit=units.stellar_type)
        function.result_type = 'int32'
        return function

    @legacy_function
    def set_true_anomaly():
        function = LegacyFunctionSpecification()
        function.can_handle_array = True
        function.addParameter('index_of_the_particle', dtype='int32', direction=function.IN, unit=INDEX)
        function.addParameter('true_anomaly', dtype='float64', direction=function.IN, unit=NO_UNIT)
        function.result_type = 'int32'
        return function
        
    @legacy_function
    def get_true_anomaly():
        function = LegacyFunctionSpecification()
        function.can_handle_array = True
        function.addParameter('index_of_the_particle', dtype='int32', direction=function.IN, unit=INDEX)
        function.addParameter('true_anomaly', dtype='float64', direction=function.OUT, unit=NO_UNIT)
        function.result_type = 'int32'
        return function

    @legacy_function
    def set_sample_orbital_phases_randomly():
        function = LegacyFunctionSpecification()
        function.can_handle_array = True
        function.addParameter('index_of_the_particle', dtype='int32', direction=function.IN, unit=INDEX)
        function.addParameter('sample_orbital_phases_randomly', dtype='bool', direction=function.IN, unit=NO_UNIT)
        function.result_type = 'int32'
        return function
        
    @legacy_function
    def get_sample_orbital_phases_randomly():
        function = LegacyFunctionSpecification()
        function.can_handle_array = True
        function.addParameter('index_of_the_particle', dtype='int32', direction=function.IN, unit=INDEX)
        function.addParameter('sample_orbital_phases_randomly', dtype='bool', direction=function.OUT, unit=NO_UNIT)
        function.result_type = 'int32'
        return function

    #################################################
    ### user-specified instantaneous perturbation ###
    #################################################
    
    @legacy_function
    def set_instantaneous_perturbation_delta_mass():
        function = LegacyFunctionSpecification()
        function.can_handle_array = True
        function.addParameter('index_of_the_particle', dtype='int32', direction=function.IN, unit=INDEX)
        function.addParameter('instantaneous_perturbation_delta_mass', dtype='float64', direction=function.IN, unit=UNIT_MASS)
        function.result_type = 'int32'
        return function
        
    @legacy_function
    def get_instantaneous_perturbation_delta_mass():
        function = LegacyFunctionSpecification()
        function.can_handle_array = True
        function.addParameter('index_of_the_particle', dtype='int32', direction=function.IN, unit=INDEX)
        function.addParameter('instantaneous_perturbation_delta_mass', dtype='float64', direction=function.OUT, unit=UNIT_MASS)
        function.result_type = 'int32'
        return function
    
    @legacy_function
    def set_instantaneous_perturbation_delta_position():
        function = LegacyFunctionSpecification()
        function.can_handle_array = True
        function.addParameter('index_of_the_particle', dtype='int32', direction=function.IN, unit=INDEX)
        function.addParameter('instantaneous_perturbation_delta_position_x', dtype='float64', direction=function.IN, unit=UNIT_LENGTH)
        function.addParameter('instantaneous_perturbation_delta_position_y', dtype='float64', direction=function.IN, unit=UNIT_LENGTH)
        function.addParameter('instantaneous_perturbation_delta_position_z', dtype='float64', direction=function.IN, unit=UNIT_LENGTH)
        function.result_type = 'int32'
        return function
        
    @legacy_function
    def get_instantaneous_perturbation_delta_position():
        function = LegacyFunctionSpecification()
        function.can_handle_array = True
        function.addParameter('index_of_the_particle', dtype='int32', direction=function.IN, unit=INDEX)
        function.addParameter('instantaneous_perturbation_delta_position_x', dtype='float64', direction=function.OUT, unit=UNIT_LENGTH)
        function.addParameter('instantaneous_perturbation_delta_position_y', dtype='float64', direction=function.OUT, unit=UNIT_LENGTH)
        function.addParameter('instantaneous_perturbation_delta_position_z', dtype='float64', direction=function.OUT, unit=UNIT_LENGTH)
        function.result_type = 'int32'
        return function

    @legacy_function
    def set_instantaneous_perturbation_delta_velocity():
        function = LegacyFunctionSpecification()
        function.can_handle_array = True
        function.addParameter('index_of_the_particle', dtype='int32', direction=function.IN, unit=INDEX)
        function.addParameter('instantaneous_perturbation_delta_velocity_x', dtype='float64', direction=function.IN, unit=UNIT_LENGTH / UNIT_TIME)
        function.addParameter('instantaneous_perturbation_delta_velocity_y', dtype='float64', direction=function.IN, unit=UNIT_LENGTH / UNIT_TIME)
        function.addParameter('instantaneous_perturbation_delta_velocity_z', dtype='float64', direction=function.IN, unit=UNIT_LENGTH / UNIT_TIME)
        function.result_type = 'int32'
        return function
        
    @legacy_function
    def get_instantaneous_perturbation_delta_velocity():
        function = LegacyFunctionSpecification()
        function.can_handle_array = True
        function.addParameter('index_of_the_particle', dtype='int32', direction=function.IN, unit=INDEX)
        function.addParameter('instantaneous_perturbation_delta_velocity_x', dtype='float64', direction=function.OUT, unit=UNIT_LENGTH / UNIT_TIME)
        function.addParameter('instantaneous_perturbation_delta_velocity_y', dtype='float64', direction=function.OUT, unit=UNIT_LENGTH / UNIT_TIME)
        function.addParameter('instantaneous_perturbation_delta_velocity_z', dtype='float64', direction=function.OUT, unit=UNIT_LENGTH / UNIT_TIME)
        function.result_type = 'int32'
        return function

    ##########################
    # external particles
    ##########################
    
    @legacy_function
    def new_external_particle():
        function = LegacyFunctionSpecification()
        function.can_handle_array = True
        function.addParameter('index_of_the_external_particle', dtype='int32', direction=function.OUT, unit=INDEX)
        function.addParameter('mass', dtype='float64', direction=function.IN, unit=UNIT_MASS)
        function.result_type = 'int32'
        return function
        
    @legacy_function
    def delete_external_particle():
        function = LegacyFunctionSpecification()
        function.addParameter('index_of_the_external_particle', dtype='int32', direction=function.IN, unit=INDEX)
        function.result_type = 'int32'
        return function
        
    @legacy_function
    def set_external_mass():
        function = LegacyFunctionSpecification()
        function.can_handle_array = True
        function.addParameter('index_of_the_external_particle', dtype='int32', direction=function.IN, unit=INDEX)
        function.addParameter('mass', dtype='float64', direction=function.IN, unit=UNIT_MASS)
        function.result_type = 'int32'
        return function
        
    @legacy_function
    def get_external_mass():
        function = LegacyFunctionSpecification()
        function.can_handle_array = True
        function.addParameter('index_of_the_external_particle', dtype='int32', direction=function.IN, unit=INDEX)
        function.addParameter('mass', dtype='float64', direction=function.OUT, unit=UNIT_MASS)
        function.result_type = 'int32'
        return function

    @legacy_function
    def set_external_path():
        function = LegacyFunctionSpecification()
        function.can_handle_array = True
        function.addParameter('index_of_the_external_particle', dtype='int32', direction=function.IN, unit=INDEX)
        function.addParameter('path', dtype='int32', direction=function.IN, unit=NO_UNIT)
        function.result_type = 'int32'
        return function
        
    @legacy_function
    def get_external_path():
        function = LegacyFunctionSpecification()
        function.can_handle_array = True
        function.addParameter('index_of_the_external_particle', dtype='int32', direction=function.IN, unit=INDEX)
        function.addParameter('path', dtype='int32', direction=function.OUT, unit=NO_UNIT)
        function.result_type = 'int32'
        return function

    @legacy_function
    def set_external_mode():
        function = LegacyFunctionSpecification()
        function.can_handle_array = True
        function.addParameter('index_of_the_external_particle', dtype='int32', direction=function.IN, unit=INDEX)
        function.addParameter('mode', dtype='int32', direction=function.IN, unit=NO_UNIT)
        function.result_type = 'int32'
        return function
        
    @legacy_function
    def get_external_mode():
        function = LegacyFunctionSpecification()
        function.can_handle_array = True
        function.addParameter('index_of_the_external_particle', dtype='int32', direction=function.IN, unit=INDEX)
        function.addParameter('mode', dtype='int32', direction=function.OUT, unit=NO_UNIT)
        function.result_type = 'int32'
        return function
        
    @legacy_function
    def set_external_t_ref():
        function = LegacyFunctionSpecification()
        function.can_handle_array = True
        function.addParameter('index_of_the_external_particle', dtype='int32', direction=function.IN, unit=INDEX)
        function.addParameter('t_ref', dtype='float64', direction=function.IN, unit=UNIT_TIME)
        function.result_type = 'int32'
        return function
        
    @legacy_function
    def get_external_t_ref():
        function = LegacyFunctionSpecification()
        function.can_handle_array = True
        function.addParameter('index_of_the_external_particle', dtype='int32', direction=function.IN, unit=INDEX)
        function.addParameter('t_ref', dtype='float64', direction=function.OUT, unit=UNIT_TIME)
        function.result_type = 'int32'
        return function

    @legacy_function
    def set_external_t_passed():
        function = LegacyFunctionSpecification()
        function.can_handle_array = True
        function.addParameter('index_of_the_external_particle', dtype='int32', direction=function.IN, unit=INDEX)
        function.addParameter('t_passed', dtype='float64', direction=function.IN, unit=UNIT_TIME)
        function.result_type = 'int32'
        return function
        
    @legacy_function
    def get_external_t_passed():
        function = LegacyFunctionSpecification()
        function.can_handle_array = True
        function.addParameter('index_of_the_external_particle', dtype='int32', direction=function.IN, unit=INDEX)
        function.addParameter('t_passed', dtype='float64', direction=function.OUT, unit=UNIT_TIME)
        function.result_type = 'int32'
        return function

    @legacy_function
    def set_external_r0_vectors():
        function = LegacyFunctionSpecification()
        function.can_handle_array = True
        function.addParameter('index_of_the_external_particle', dtype='int32', direction=function.IN, unit=INDEX)
        function.addParameter('r0_vec_x', dtype='float64', direction=function.IN, unit=UNIT_LENGTH)
        function.addParameter('r0_vec_y', dtype='float64', direction=function.IN, unit=UNIT_LENGTH)
        function.addParameter('r0_vec_z', dtype='float64', direction=function.IN, unit=UNIT_LENGTH)
        function.result_type = 'int32'
        return function
        
    @legacy_function
    def get_external_r0_vectors():
        function = LegacyFunctionSpecification()
        function.can_handle_array = True
        function.addParameter('index_of_the_external_particle', dtype='int32', direction=function.IN, unit=INDEX)
        function.addParameter('r0_vec_x', dtype='float64', direction=function.OUT, unit=UNIT_LENGTH)
        function.addParameter('r0_vec_y', dtype='float64', direction=function.OUT, unit=UNIT_LENGTH)
        function.addParameter('r0_vec_z', dtype='float64', direction=function.OUT, unit=UNIT_LENGTH)
        function.result_type = 'int32'
        return function

    @legacy_function
    def set_external_rdot_vectors():
        function = LegacyFunctionSpecification()
        function.can_handle_array = True
        function.addParameter('index_of_the_external_particle', dtype='int32', direction=function.IN, unit=INDEX)
        function.addParameter('rdot_vec_x', dtype='float64', direction=function.IN, unit=UNIT_LENGTH / UNIT_TIME)
        function.addParameter('rdot_vec_y', dtype='float64', direction=function.IN, unit=UNIT_LENGTH / UNIT_TIME)
        function.addParameter('rdot_vec_z', dtype='float64', direction=function.IN, unit=UNIT_LENGTH / UNIT_TIME)
        function.result_type = 'int32'
        return function
        
    @legacy_function
    def get_external_rdot_vectors():
        function = LegacyFunctionSpecification()
        function.can_handle_array = True
        function.addParameter('index_of_the_external_particle', dtype='int32', direction=function.IN, unit=INDEX)
        function.addParameter('rdot_vec_x', dtype='float64', direction=function.OUT, unit=UNIT_LENGTH / UNIT_TIME)
        function.addParameter('rdot_vec_y', dtype='float64', direction=function.OUT, unit=UNIT_LENGTH / UNIT_TIME)
        function.addParameter('rdot_vec_z', dtype='float64', direction=function.OUT, unit=UNIT_LENGTH / UNIT_TIME)
        function.result_type = 'int32'
        return function

    @legacy_function
    def set_external_periapse_distance():
        function = LegacyFunctionSpecification()
        function.can_handle_array = True
        function.addParameter('index_of_the_external_particle', dtype='int32', direction=function.IN, unit=INDEX)
        function.addParameter('periapse_distance', dtype='float64', direction=function.IN, unit=UNIT_LENGTH)
        function.result_type = 'int32'
        return function
        
    @legacy_function
    def get_external_periapse_distance():
        function = LegacyFunctionSpecification()
        function.can_handle_array = True
        function.addParameter('index_of_the_external_particle', dtype='int32', direction=function.IN, unit=INDEX)
        function.addParameter('periapse_distance', dtype='float64', direction=function.OUT, unit=UNIT_LENGTH)
        function.result_type = 'int32'
        return function
        
    @legacy_function
    def set_external_eccentricity():
        function = LegacyFunctionSpecification()
        function.can_handle_array = True
        function.addParameter('index_of_the_external_particle', dtype='int32', direction=function.IN, unit=INDEX)
        function.addParameter('eccentricity', dtype='float64', direction=function.IN, unit=NO_UNIT)
        function.result_type = 'int32'
        return function
        
    @legacy_function
    def get_external_eccentricity():
        function = LegacyFunctionSpecification()
        function.can_handle_array = True
        function.addParameter('index_of_the_external_particle', dtype='int32', direction=function.IN, unit=INDEX)
        function.addParameter('eccentricity', dtype='float64', direction=function.OUT, unit=NO_UNIT)
        function.result_type = 'int32'
        return function
                
    @legacy_function
    def set_external_e_hat_vectors():
        function = LegacyFunctionSpecification()
        function.can_handle_array = True
        function.addParameter('index_of_the_external_particle', dtype='int32', direction=function.IN, unit=INDEX)
        function.addParameter('e_hat_vec_x', dtype='float64', direction=function.IN, unit=NO_UNIT)
        function.addParameter('e_hat_vec_y', dtype='float64', direction=function.IN, unit=NO_UNIT)
        function.addParameter('e_hat_vec_z', dtype='float64', direction=function.IN, unit=NO_UNIT)
        function.result_type = 'int32'
        return function
        
    @legacy_function
    def get_external_e_hat_vectors():
        function = LegacyFunctionSpecification()
        function.can_handle_array = True
        function.addParameter('index_of_the_external_particle', dtype='int32', direction=function.IN, unit=INDEX)
        function.addParameter('e_hat_vec_x', dtype='float64', direction=function.OUT, unit=NO_UNIT)
        function.addParameter('e_hat_vec_y', dtype='float64', direction=function.OUT, unit=NO_UNIT)
        function.addParameter('e_hat_vec_z', dtype='float64', direction=function.OUT, unit=NO_UNIT)
        function.result_type = 'int32'
        return function

    @legacy_function
    def set_external_h_hat_vectors():
        function = LegacyFunctionSpecification()
        function.can_handle_array = True
        function.addParameter('index_of_the_external_particle', dtype='int32', direction=function.IN, unit=INDEX)
        function.addParameter('h_hat_vec_x', dtype='float64', direction=function.IN, unit=NO_UNIT)
        function.addParameter('h_hat_vec_y', dtype='float64', direction=function.IN, unit=NO_UNIT)
        function.addParameter('h_hat_vec_z', dtype='float64', direction=function.IN, unit=NO_UNIT)
        function.result_type = 'int32'
        return function
        
    @legacy_function
    def get_external_h_hat_vectors():
        function = LegacyFunctionSpecification()
        function.can_handle_array = True
        function.addParameter('index_of_the_external_particle', dtype='int32', direction=function.IN, unit=INDEX)
        function.addParameter('h_hat_vec_x', dtype='float64', direction=function.OUT, unit=NO_UNIT)
        function.addParameter('h_hat_vec_y', dtype='float64', direction=function.OUT, unit=NO_UNIT)
        function.addParameter('h_hat_vec_z', dtype='float64', direction=function.OUT, unit=NO_UNIT)
        function.result_type = 'int32'
        return function

    @legacy_function
    def get_external_r_vectors():
        function = LegacyFunctionSpecification()
        function.can_handle_array = True
        function.addParameter('index_of_the_external_particle', dtype='int32', direction=function.IN, unit=INDEX)
        function.addParameter('r_vec_x', dtype='float64', direction=function.OUT, unit=UNIT_LENGTH)
        function.addParameter('r_vec_y', dtype='float64', direction=function.OUT, unit=UNIT_LENGTH)
        function.addParameter('r_vec_z', dtype='float64', direction=function.OUT, unit=UNIT_LENGTH)
        function.result_type = 'int32'
        return function
        
    ####################
    ### spin vectors ###
    ####################

    @legacy_function
    def set_spin_vector():
        function = LegacyFunctionSpecification()
        function.can_handle_array = True
        function.addParameter('index_of_the_particle', dtype='int32', direction=function.IN, unit=INDEX)
        function.addParameter('spin_vec_x', dtype='float64', direction=function.IN, unit=1.0 / UNIT_TIME)
        function.addParameter('spin_vec_y', dtype='float64', direction=function.IN, unit=1.0 / UNIT_TIME)
        function.addParameter('spin_vec_z', dtype='float64', direction=function.IN, unit=1.0 / UNIT_TIME)
        function.result_type = 'int32'
        return function
        
    @legacy_function
    def get_spin_vector():
        function = LegacyFunctionSpecification()
        function.can_handle_array = True
        function.addParameter('index_of_the_particle', dtype='int32', direction=function.IN, unit=INDEX)
        function.addParameter('spin_vec_x', dtype='float64', direction=function.OUT, unit=1.0 / UNIT_TIME)
        function.addParameter('spin_vec_y', dtype='float64', direction=function.OUT, unit=1.0 / UNIT_TIME)
        function.addParameter('spin_vec_z', dtype='float64', direction=function.OUT, unit=1.0 / UNIT_TIME)
        function.result_type = 'int32'
        return function

    @legacy_function
    def set_spin_vector_dot_external():
        function = LegacyFunctionSpecification()
        function.can_handle_array = True
        function.addParameter('index_of_the_particle', dtype='int32', direction=function.IN, unit=INDEX)
        function.addParameter('spin_vec_x_dot_external', dtype='float64', direction=function.IN, unit=1.0 / (UNIT_TIME**2))
        function.addParameter('spin_vec_y_dot_external', dtype='float64', direction=function.IN, unit=1.0 / (UNIT_TIME**2))
        function.addParameter('spin_vec_z_dot_external', dtype='float64', direction=function.IN, unit=1.0 / (UNIT_TIME**2))
        function.result_type = 'int32'
        return function
        
    @legacy_function
    def get_spin_vector_dot_external():
        function = LegacyFunctionSpecification()
        function.can_handle_array = True
        function.addParameter('index_of_the_particle', dtype='int32', direction=function.IN, unit=INDEX)
        function.addParameter('spin_vec_x_dot_external', dtype='float64', direction=function.OUT, unit=1.0 / (UNIT_TIME**2))
        function.addParameter('spin_vec_y_dot_external', dtype='float64', direction=function.OUT, unit=1.0 / (UNIT_TIME**2))
        function.addParameter('spin_vec_z_dot_external', dtype='float64', direction=function.OUT, unit=1.0 / (UNIT_TIME**2))
        function.result_type = 'int32'
        return function

    ################################
    ### orbital vectors/elements ###
    ################################

    @legacy_function
    def set_orbital_vectors():
        function = LegacyFunctionSpecification()
        function.can_handle_array = True
        function.addParameter('index_of_the_particle', dtype='int32', direction=function.IN, unit=INDEX)
        function.addParameter('e_vec_x', dtype='float64', direction=function.IN, unit=NO_UNIT)
        function.addParameter('e_vec_y', dtype='float64', direction=function.IN, unit=NO_UNIT)
        function.addParameter('e_vec_z', dtype='float64', direction=function.IN, unit=NO_UNIT)
        function.addParameter('h_vec_x', dtype='float64', direction=function.IN, unit=UNIT_ANGULAR_MOMENTUM)
        function.addParameter('h_vec_y', dtype='float64', direction=function.IN, unit=UNIT_ANGULAR_MOMENTUM)
        function.addParameter('h_vec_z', dtype='float64', direction=function.IN, unit=UNIT_ANGULAR_MOMENTUM)
        function.result_type = 'int32'
        return function
        
    @legacy_function
    def get_orbital_vectors():
        function = LegacyFunctionSpecification()
        function.can_handle_array = True
        function.addParameter('index_of_the_particle', dtype='int32', direction=function.IN, unit=INDEX)
        function.addParameter('e_vec_x', dtype='float64', direction=function.OUT, unit=NO_UNIT)
        function.addParameter('e_vec_y', dtype='float64', direction=function.OUT, unit=NO_UNIT)
        function.addParameter('e_vec_z', dtype='float64', direction=function.OUT, unit=NO_UNIT)
        function.addParameter('h_vec_x', dtype='float64', direction=function.OUT, unit=UNIT_ANGULAR_MOMENTUM)
        function.addParameter('h_vec_y', dtype='float64', direction=function.OUT, unit=UNIT_ANGULAR_MOMENTUM)
        function.addParameter('h_vec_z', dtype='float64', direction=function.OUT, unit=UNIT_ANGULAR_MOMENTUM)
        function.result_type = 'int32'
        return function

    @legacy_function
    def set_orbital_vectors_dot_external():
        function = LegacyFunctionSpecification()
        function.can_handle_array = True
        function.addParameter('index_of_the_particle', dtype='int32', direction=function.IN, unit=INDEX)
        function.addParameter('e_vec_x_dot_external', dtype='float64', direction=function.IN, unit=1.0 / UNIT_TIME)
        function.addParameter('e_vec_y_dot_external', dtype='float64', direction=function.IN, unit=1.0 / UNIT_TIME)
        function.addParameter('e_vec_z_dot_external', dtype='float64', direction=function.IN, unit=1.0 / UNIT_TIME)
        function.addParameter('h_vec_x_dot_external', dtype='float64', direction=function.IN, unit=UNIT_ANGULAR_MOMENTUM / UNIT_TIME)
        function.addParameter('h_vec_y_dot_external', dtype='float64', direction=function.IN, unit=UNIT_ANGULAR_MOMENTUM / UNIT_TIME)
        function.addParameter('h_vec_z_dot_external', dtype='float64', direction=function.IN, unit=UNIT_ANGULAR_MOMENTUM / UNIT_TIME)
        function.result_type = 'int32'
        return function
        
    @legacy_function
    def get_orbital_vectors_dot_external():
        function = LegacyFunctionSpecification()
        function.can_handle_array = True
        function.addParameter('index_of_the_particle', dtype='int32', direction=function.IN, unit=INDEX)
        function.addParameter('e_vec_x_dot_external', dtype='float64', direction=function.OUT, unit=1.0 / UNIT_TIME)
        function.addParameter('e_vec_y_dot_external', dtype='float64', direction=function.OUT, unit=1.0 / UNIT_TIME)
        function.addParameter('e_vec_z_dot_external', dtype='float64', direction=function.OUT, unit=1.0 / UNIT_TIME)
        function.addParameter('h_vec_x_dot_external', dtype='float64', direction=function.OUT, unit=UNIT_ANGULAR_MOMENTUM / UNIT_TIME)
        function.addParameter('h_vec_y_dot_external', dtype='float64', direction=function.OUT, unit=UNIT_ANGULAR_MOMENTUM / UNIT_TIME)
        function.addParameter('h_vec_z_dot_external', dtype='float64', direction=function.OUT, unit=UNIT_ANGULAR_MOMENTUM / UNIT_TIME)
        function.result_type = 'int32'
        return function

    @legacy_function
    def set_orbital_elements():
        function = LegacyFunctionSpecification()
        function.can_handle_array = True
        function.addParameter('index_of_the_particle', dtype='int32', direction=function.IN, unit=INDEX)
        function.addParameter('semimajor_axis', dtype='float64', direction=function.IN, unit=UNIT_LENGTH)
        function.addParameter('eccentricity', dtype='float64', direction=function.IN, unit=NO_UNIT)
        function.addParameter('inclination', dtype='float64', direction=function.IN, unit=NO_UNIT)
        function.addParameter('argument_of_pericenter', dtype='float64', direction=function.IN, unit=NO_UNIT)
        function.addParameter('longitude_of_ascending_node', dtype='float64', direction=function.IN, unit=NO_UNIT)
        function.result_type = 'int32'
        return function
        
    @legacy_function
    def get_orbital_elements():
        function = LegacyFunctionSpecification()
        function.can_handle_array = True
        function.addParameter('index_of_the_particle', dtype='int32', direction=function.IN, unit=INDEX)
        function.addParameter('semimajor_axis', dtype='float64', direction=function.OUT, unit=UNIT_LENGTH)
        function.addParameter('eccentricity', dtype='float64', direction=function.OUT, unit=NO_UNIT)
        function.addParameter('inclination', dtype='float64', direction=function.OUT, unit=NO_UNIT)
        function.addParameter('argument_of_pericenter', dtype='float64', direction=function.OUT, unit=NO_UNIT)
        function.addParameter('longitude_of_ascending_node', dtype='float64', direction=function.OUT, unit=NO_UNIT)
        function.result_type = 'int32'
        return function

    @legacy_function
    def get_inclination_relative_to_parent():
        function = LegacyFunctionSpecification()
        function.can_handle_array = True
        function.addParameter('index_of_the_particle', dtype='int32', direction=function.IN, unit=INDEX)
        function.addParameter('inclination_relative_to_parent', dtype='float64', direction=function.OUT, unit=NO_UNIT)
        function.result_type = 'int32'
        return function

    @legacy_function
    def get_de_dt():
        function = LegacyFunctionSpecification()
        function.can_handle_array = True
        function.addParameter('index_of_the_particle', dtype='int32', direction=function.IN, unit=INDEX)
        function.addParameter('de_dt', dtype='float64', direction=function.OUT, unit=1.0 / UNIT_TIME)
        function.result_type = 'int32'
        return function

    @legacy_function
    def set_position_vector():
        function = LegacyFunctionSpecification()
        function.can_handle_array = True
        function.addParameter('index_of_the_particle', dtype='int32', direction=function.IN, unit=INDEX)
        function.addParameter('position_x', dtype='float64', direction=function.IN, unit=UNIT_LENGTH)
        function.addParameter('position_y', dtype='float64', direction=function.IN, unit=UNIT_LENGTH)
        function.addParameter('position_z', dtype='float64', direction=function.IN, unit=UNIT_LENGTH)
        function.result_type = 'int32'
        return function
        
    @legacy_function
    def get_position_vector():
        function = LegacyFunctionSpecification()
        function.can_handle_array = True
        function.addParameter('index_of_the_particle', dtype='int32', direction=function.IN, unit=INDEX)
        function.addParameter('position_x', dtype='float64', direction=function.OUT, unit=UNIT_LENGTH)
        function.addParameter('position_y', dtype='float64', direction=function.OUT, unit=UNIT_LENGTH)
        function.addParameter('position_z', dtype='float64', direction=function.OUT, unit=UNIT_LENGTH)
        function.result_type = 'int32'
        return function

    @legacy_function
    def set_velocity_vector():
        function = LegacyFunctionSpecification()
        function.can_handle_array = True
        function.addParameter('index_of_the_particle', dtype='int32', direction=function.IN, unit=INDEX)
        function.addParameter('velocity_x', dtype='float64', direction=function.IN, unit=UNIT_LENGTH / UNIT_TIME)
        function.addParameter('velocity_y', dtype='float64', direction=function.IN, unit=UNIT_LENGTH / UNIT_TIME)
        function.addParameter('velocity_z', dtype='float64', direction=function.IN, unit=UNIT_LENGTH / UNIT_TIME)
        function.result_type = 'int32'
        return function
        
    @legacy_function
    def get_velocity_vector():
        function = LegacyFunctionSpecification()
        function.can_handle_array = True
        function.addParameter('index_of_the_particle', dtype='int32', direction=function.IN, unit=INDEX)
        function.addParameter('velocity_x', dtype='float64', direction=function.OUT, unit=UNIT_LENGTH / UNIT_TIME)
        function.addParameter('velocity_y', dtype='float64', direction=function.OUT, unit=UNIT_LENGTH / UNIT_TIME)
        function.addParameter('velocity_z', dtype='float64', direction=function.OUT, unit=UNIT_LENGTH / UNIT_TIME)
        function.result_type = 'int32'
        return function

    ################
    ### PN terms ###
    ################
            
    @legacy_function
    def set_include_pairwise_1PN_terms():
        function = LegacyFunctionSpecification()
        function.can_handle_array = True
        function.addParameter('index_of_the_particle', dtype='int32', direction=function.IN, unit=NO_UNIT)
        function.addParameter('include_pairwise_1PN_terms', dtype='bool', direction=function.IN, unit=NO_UNIT)
        function.result_type = 'int32'
        return function

    @legacy_function
    def get_include_pairwise_1PN_terms():
        function = LegacyFunctionSpecification()
        function.can_handle_array = True
        function.addParameter('index_of_the_particle', dtype='int32', direction=function.IN, unit=NO_UNIT)
        function.addParameter('include_pairwise_1PN_terms', dtype='bool', direction=function.OUT, unit=NO_UNIT)
        function.result_type = 'int32'
        return function

    @legacy_function
    def set_include_pairwise_25PN_terms():
        function = LegacyFunctionSpecification()
        function.can_handle_array = True
        function.addParameter('index_of_the_particle', dtype='int32', direction=function.IN, unit=NO_UNIT)
        function.addParameter('include_pairwise_25PN_terms', dtype='bool', direction=function.IN, unit=NO_UNIT)
        function.result_type = 'int32'
        return function

    @legacy_function
    def get_include_pairwise_25PN_terms():
        function = LegacyFunctionSpecification()
        function.can_handle_array = True
        function.addParameter('index_of_the_particle', dtype='int32', direction=function.IN, unit=NO_UNIT)
        function.addParameter('include_pairwise_25PN_terms', dtype='bool', direction=function.OUT, unit=NO_UNIT)
        function.result_type = 'int32'
        return function

    #############
    ### tides ###
    #############

    @legacy_function
    def set_tides_method():
        function = LegacyFunctionSpecification()
        function.can_handle_array = True
        function.addParameter('index_of_the_particle', dtype='int32', direction=function.IN, unit=NO_UNIT)
        function.addParameter('tides_method', dtype='int32', direction=function.IN, unit=NO_UNIT)
        function.result_type = 'int32'
        return function

    @legacy_function
    def get_tides_method():
        function = LegacyFunctionSpecification()
        function.can_handle_array = True
        function.addParameter('index_of_the_particle', dtype='int32', direction=function.IN, unit=NO_UNIT)
        function.addParameter('tides_method', dtype='int32', direction=function.OUT, unit=NO_UNIT)
        function.result_type = 'int32'
        return function
        
    @legacy_function
    def set_include_tidal_friction_terms():
        function = LegacyFunctionSpecification()
        function.can_handle_array = True
        function.addParameter('index_of_the_particle', dtype='int32', direction=function.IN, unit=NO_UNIT)
        function.addParameter('include_tidal_friction_terms', dtype='bool', direction=function.IN, unit=NO_UNIT)
        function.result_type = 'int32'
        return function

    @legacy_function
    def get_include_tidal_friction_terms():
        function = LegacyFunctionSpecification()
        function.can_handle_array = True
        function.addParameter('index_of_the_particle', dtype='int32', direction=function.IN, unit=NO_UNIT)
        function.addParameter('include_tidal_friction_terms', dtype='bool', direction=function.OUT, unit=NO_UNIT)
        function.result_type = 'int32'
        return function

    @legacy_function
    def set_include_tidal_bulges_precession_terms():
        function = LegacyFunctionSpecification()
        function.can_handle_array = True
        function.addParameter('index_of_the_particle', dtype='int32', direction=function.IN, unit=NO_UNIT)
        function.addParameter('include_tidal_bulges_precession_terms', dtype='bool', direction=function.IN, unit=NO_UNIT)
        function.result_type = 'int32'
        return function

    @legacy_function
    def get_include_tidal_bulges_precession_terms():
        function = LegacyFunctionSpecification()
        function.can_handle_array = True
        function.addParameter('index_of_the_particle', dtype='int32', direction=function.IN, unit=NO_UNIT)
        function.addParameter('include_tidal_bulges_precession_terms', dtype='bool', direction=function.OUT, unit=NO_UNIT)
        function.result_type = 'int32'
        return function

    @legacy_function
    def set_include_rotation_precession_terms():
        function = LegacyFunctionSpecification()
        function.can_handle_array = True
        function.addParameter('index_of_the_particle', dtype='int32', direction=function.IN, unit=NO_UNIT)
        function.addParameter('include_rotation_precession_terms', dtype='bool', direction=function.IN, unit=NO_UNIT)
        function.result_type = 'int32'
        return function

    @legacy_function
    def get_include_rotation_precession_terms():
        function = LegacyFunctionSpecification()
        function.can_handle_array = True
        function.addParameter('index_of_the_particle', dtype='int32', direction=function.IN, unit=NO_UNIT)
        function.addParameter('include_rotation_precession_terms', dtype='bool', direction=function.OUT, unit=NO_UNIT)
        function.result_type = 'int32'
        return function

    @legacy_function
    def set_minimum_eccentricity_for_tidal_precession():
        function = LegacyFunctionSpecification()
        function.can_handle_array = True
        function.addParameter('index_of_the_particle', dtype='int32', direction=function.IN, unit=NO_UNIT)
        function.addParameter('minimum_eccentricity_for_tidal_precession', dtype='float64', direction=function.IN, unit=NO_UNIT)
        function.result_type = 'int32'
        return function

    @legacy_function
    def get_minimum_eccentricity_for_tidal_precession():
        function = LegacyFunctionSpecification()
        function.can_handle_array = True
        function.addParameter('index_of_the_particle', dtype='int32', direction=function.IN, unit=NO_UNIT)
        function.addParameter('minimum_eccentricity_for_tidal_precession', dtype='float64', direction=function.OUT, unit=NO_UNIT)
        function.result_type = 'int32'
        return function

    # physical parameters

    @legacy_function
    def set_tides_apsidal_motion_constant():
        function = LegacyFunctionSpecification()
        function.can_handle_array = True
        function.addParameter('index_of_the_particle', dtype='int32', direction=function.IN, unit=NO_UNIT)
        function.addParameter('tides_apsidal_motion_constant', dtype='float64', direction=function.IN, unit=NO_UNIT)
        function.result_type = 'int32'
        return function
    @legacy_function
    def get_tides_apsidal_motion_constant():
        function = LegacyFunctionSpecification()
        function.can_handle_array = True
        function.addParameter('index_of_the_particle', dtype='int32', direction=function.IN, unit=NO_UNIT)
        function.addParameter('tides_apsidal_motion_constant', dtype='float64', direction=function.OUT, unit=NO_UNIT)
        function.result_type = 'int32'
        return function

    @legacy_function
    def set_tides_gyration_radius():
        function = LegacyFunctionSpecification()
        function.can_handle_array = True
        function.addParameter('index_of_the_particle', dtype='int32', direction=function.IN, unit=NO_UNIT)
        function.addParameter('tides_gyration_radius', dtype='float64', direction=function.IN, unit=NO_UNIT)
        function.result_type = 'int32'
        return function
    @legacy_function
    def get_tides_gyration_radius():
        function = LegacyFunctionSpecification()
        function.can_handle_array = True
        function.addParameter('index_of_the_particle', dtype='int32', direction=function.IN, unit=NO_UNIT)
        function.addParameter('tides_gyration_radius', dtype='float64', direction=function.OUT, unit=NO_UNIT)
        function.result_type = 'int32'
        return function

    @legacy_function
    def set_tides_viscous_time_scale():
        function = LegacyFunctionSpecification()
        function.can_handle_array = True
        function.addParameter('index_of_the_particle', dtype='int32', direction=function.IN, unit=NO_UNIT)
        function.addParameter('tides_viscous_time_scale', dtype='float64', direction=function.IN, unit=UNIT_TIME)
        function.result_type = 'int32'
        return function
    @legacy_function
    def get_tides_viscous_time_scale():
        function = LegacyFunctionSpecification()
        function.can_handle_array = True
        function.addParameter('index_of_the_particle', dtype='int32', direction=function.IN, unit=NO_UNIT)
        function.addParameter('tides_viscous_time_scale', dtype='float64', direction=function.OUT, unit=UNIT_TIME)
        function.result_type = 'int32'
        return function

    @legacy_function
    def set_tides_viscous_time_scale_prescription():
        function = LegacyFunctionSpecification()
        function.can_handle_array = True
        function.addParameter('index_of_the_particle', dtype='int32', direction=function.IN, unit=NO_UNIT)
        function.addParameter('tides_viscous_time_scale_prescription', dtype='int32', direction=function.IN, unit=NO_UNIT)
        function.result_type = 'int32'
        return function
    @legacy_function
    def get_tides_viscous_time_scale_prescription():
        function = LegacyFunctionSpecification()
        function.can_handle_array = True
        function.addParameter('index_of_the_particle', dtype='int32', direction=function.IN, unit=NO_UNIT)
        function.addParameter('tides_viscous_time_scale_prescription', dtype='int32', direction=function.OUT, unit=NO_UNIT)
        function.result_type = 'int32'
        return function

    @legacy_function
    def set_convective_envelope_mass():
        function = LegacyFunctionSpecification()
        function.can_handle_array = True
        function.addParameter('index_of_the_particle', dtype='int32', direction=function.IN, unit=NO_UNIT)
        function.addParameter('convective_envelope_mass', dtype='float64', direction=function.IN, unit=UNIT_MASS)
        function.result_type = 'int32'
        return function
    @legacy_function
    def get_convective_envelope_mass():
        function = LegacyFunctionSpecification()
        function.can_handle_array = True
        function.addParameter('index_of_the_particle', dtype='int32', direction=function.IN, unit=NO_UNIT)
        function.addParameter('convective_envelope_mass', dtype='float64', direction=function.OUT, unit=UNIT_MASS)
        function.result_type = 'int32'
        return function

    @legacy_function
    def set_convective_envelope_radius():
        function = LegacyFunctionSpecification()
        function.can_handle_array = True
        function.addParameter('index_of_the_particle', dtype='int32', direction=function.IN, unit=NO_UNIT)
        function.addParameter('convective_envelope_radius', dtype='float64', direction=function.IN, unit=UNIT_LENGTH)
        function.result_type = 'int32'
        return function
    @legacy_function
    def get_convective_envelope_radius():
        function = LegacyFunctionSpecification()
        function.can_handle_array = True
        function.addParameter('index_of_the_particle', dtype='int32', direction=function.IN, unit=NO_UNIT)
        function.addParameter('convective_envelope_radius', dtype='float64', direction=function.OUT, unit=UNIT_LENGTH)
        function.result_type = 'int32'
        return function
        
    @legacy_function
    def set_luminosity():
        function = LegacyFunctionSpecification()
        function.can_handle_array = True
        function.addParameter('index_of_the_particle', dtype='int32', direction=function.IN, unit=NO_UNIT)
        function.addParameter('luminosity', dtype='float64', direction=function.IN, unit=UNIT_LUMINOSITY)
        function.result_type = 'int32'
        return function
    @legacy_function
    def get_luminosity():
        function = LegacyFunctionSpecification()
        function.can_handle_array = True
        function.addParameter('index_of_the_particle', dtype='int32', direction=function.IN, unit=NO_UNIT)
        function.addParameter('luminosity', dtype='float64', direction=function.OUT, unit=UNIT_LUMINOSITY)
        function.result_type = 'int32'
        return function

    ####################
    ### root finding ###
    ####################

    # secular breakdown
    @legacy_function
    def set_check_for_secular_breakdown():
        function = LegacyFunctionSpecification()
        function.can_handle_array = True
        function.addParameter('index_of_the_particle', dtype='int32', direction=function.IN, unit=NO_UNIT)
        function.addParameter('check_for_secular_breakdown', dtype='bool', direction=function.IN, unit=NO_UNIT)
        function.result_type = 'int32'
        return function

    @legacy_function
    def get_check_for_secular_breakdown():
        function = LegacyFunctionSpecification()
        function.can_handle_array = True
        function.addParameter('index_of_the_particle', dtype='int32', direction=function.IN, unit=NO_UNIT)
        function.addParameter('check_for_secular_breakdown', dtype='bool', direction=function.OUT, unit=NO_UNIT)
        function.result_type = 'int32'
        return function

    # dynamical instablity
    @legacy_function
    def set_check_for_dynamical_instability():
        function = LegacyFunctionSpecification()
        function.can_handle_array = True
        function.addParameter('index_of_the_particle', dtype='int32', direction=function.IN, unit=NO_UNIT)
        function.addParameter('check_for_dynamical_instability', dtype='bool', direction=function.IN, unit=NO_UNIT)
        function.result_type = 'int32'
        return function

    @legacy_function
    def get_check_for_dynamical_instability():
        function = LegacyFunctionSpecification()
        function.can_handle_array = True
        function.addParameter('index_of_the_particle', dtype='int32', direction=function.IN, unit=NO_UNIT)
        function.addParameter('check_for_dynamical_instability', dtype='bool', direction=function.OUT, unit=NO_UNIT)
        function.result_type = 'int32'
        return function

    @legacy_function
    def set_dynamical_instability_criterion():
        function = LegacyFunctionSpecification()
        function.can_handle_array = True
        function.addParameter('index_of_the_particle', dtype='int32', direction=function.IN, unit=NO_UNIT)
        function.addParameter('dynamical_instability_criterion', dtype='int32', direction=function.IN, unit=NO_UNIT)
        function.result_type = 'int32'
        return function

    @legacy_function
    def get_dynamical_instability_criterion():
        function = LegacyFunctionSpecification()
        function.can_handle_array = True
        function.addParameter('index_of_the_particle', dtype='int32', direction=function.IN, unit=NO_UNIT)
        function.addParameter('dynamical_instability_criterion', dtype='int32', direction=function.OUT, unit=NO_UNIT)
        function.result_type = 'int32'
        return function

    @legacy_function
    def set_dynamical_instability_central_particle():
        function = LegacyFunctionSpecification()
        function.can_handle_array = True
        function.addParameter('index_of_the_particle', dtype='int32', direction=function.IN, unit=NO_UNIT)
        function.addParameter('dynamical_instability_central_particle', dtype='int32', direction=function.IN, unit=LINK('particles'))
        function.result_type = 'int32'
        return function

    @legacy_function
    def get_dynamical_instability_central_particle():
        function = LegacyFunctionSpecification()
        function.can_handle_array = True
        function.addParameter('index_of_the_particle', dtype='int32', direction=function.IN, unit=NO_UNIT)
        function.addParameter('dynamical_instability_central_particle', dtype='int32', direction=function.OUT, unit=LINK('particles'))
        function.result_type = 'int32'
        return function
        
    @legacy_function
    def set_dynamical_instability_K_parameter():
        function = LegacyFunctionSpecification()
        function.can_handle_array = True
        function.addParameter('index_of_the_particle', dtype='float64', direction=function.IN, unit=NO_UNIT)
        function.addParameter('dynamical_instability_K_parameter', dtype='float64', direction=function.IN, unit=NO_UNIT)
        function.result_type = 'int32'
        return function

    @legacy_function
    def get_dynamical_instability_K_parameter():
        function = LegacyFunctionSpecification()
        function.can_handle_array = True
        function.addParameter('index_of_the_particle', dtype='float64', direction=function.IN, unit=NO_UNIT)
        function.addParameter('dynamical_instability_K_parameter', dtype='float64', direction=function.OUT, unit=NO_UNIT)
        function.result_type = 'int32'
        return function

    # physical collision / orbit crossing
    @legacy_function
    def set_check_for_physical_collision_or_orbit_crossing():
        function = LegacyFunctionSpecification()
        function.can_handle_array = True
        function.addParameter('index_of_the_particle', dtype='int32', direction=function.IN, unit=NO_UNIT)
        function.addParameter('check_for_physical_collision_or_orbit_crossing', dtype='bool', direction=function.IN, unit=NO_UNIT)
        function.result_type = 'int32'
        return function

    @legacy_function
    def get_check_for_physical_collision_or_orbit_crossing():
        function = LegacyFunctionSpecification()
        function.can_handle_array = True
        function.addParameter('index_of_the_particle', dtype='int32', direction=function.IN, unit=NO_UNIT)
        function.addParameter('check_for_physical_collision_or_orbit_crossing', dtype='bool', direction=function.OUT, unit=NO_UNIT)
        function.result_type = 'int32'
        return function

    # minimum periapse distance reached
    @legacy_function
    def set_check_for_minimum_periapse_distance():
        function = LegacyFunctionSpecification()
        function.can_handle_array = True
        function.addParameter('index_of_the_particle', dtype='int32', direction=function.IN, unit=NO_UNIT)
        function.addParameter('check_for_minimum_periapse_distance', dtype='bool', direction=function.IN, unit=NO_UNIT)
        function.result_type = 'int32'
        return function

    @legacy_function
    def get_check_for_minimum_periapse_distance():
        function = LegacyFunctionSpecification()
        function.can_handle_array = True
        function.addParameter('index_of_the_particle', dtype='int32', direction=function.IN, unit=NO_UNIT)
        function.addParameter('check_for_minimum_periapse_distance', dtype='bool', direction=function.OUT, unit=NO_UNIT)
        function.result_type = 'int32'
        return function

    @legacy_function
    def set_check_for_minimum_periapse_distance_value():
        function = LegacyFunctionSpecification()
        function.can_handle_array = True
        function.addParameter('index_of_the_particle', dtype='int32', direction=function.IN, unit=NO_UNIT)
        function.addParameter('check_for_minimum_periapse_distance_value', dtype='float64', direction=function.IN, unit=UNIT_LENGTH)
        function.result_type = 'int32'
        return function

    @legacy_function
    def get_check_for_minimum_periapse_distance_value():
        function = LegacyFunctionSpecification()
        function.can_handle_array = True
        function.addParameter('index_of_the_particle', dtype='int32', direction=function.IN, unit=NO_UNIT)
        function.addParameter('check_for_minimum_periapse_distance_value', dtype='float64', direction=function.OUT, unit=UNIT_LENGTH)
        function.result_type = 'int32'
        return function

    # RLOF at pericentre
    @legacy_function
    def set_check_for_RLOF_at_pericentre():
        function = LegacyFunctionSpecification()
        function.can_handle_array = True
        function.addParameter('index_of_the_particle', dtype='int32', direction=function.IN, unit=NO_UNIT)
        function.addParameter('check_for_RLOF_at_pericentre', dtype='bool', direction=function.IN, unit=NO_UNIT)
        function.result_type = 'int32'
        return function

    @legacy_function
    def get_check_for_RLOF_at_pericentre():
        function = LegacyFunctionSpecification()
        function.can_handle_array = True
        function.addParameter('index_of_the_particle', dtype='int32', direction=function.IN, unit=NO_UNIT)
        function.addParameter('check_for_RLOF_at_pericentre', dtype='bool', direction=function.OUT, unit=NO_UNIT)
        function.result_type = 'int32'
        return function

    @legacy_function
    def set_check_for_RLOF_at_pericentre_use_sepinsky_fit():
        function = LegacyFunctionSpecification()
        function.can_handle_array = True
        function.addParameter('index_of_the_particle', dtype='int32', direction=function.IN, unit=NO_UNIT)
        function.addParameter('check_for_RLOF_at_pericentre_use_sepinsky_fit', dtype='bool', direction=function.IN, unit=NO_UNIT)
        function.result_type = 'int32'
        return function

    @legacy_function
    def get_check_for_RLOF_at_pericentre_use_sepinsky_fit():
        function = LegacyFunctionSpecification()
        function.can_handle_array = True
        function.addParameter('index_of_the_particle', dtype='int32', direction=function.IN, unit=NO_UNIT)
        function.addParameter('check_for_RLOF_at_pericentre_use_sepinsky_fit', dtype='bool', direction=function.OUT, unit=NO_UNIT)
        function.result_type = 'int32'
        return function

    # retrieve root finding state
    @legacy_function
    def set_root_finding_state():
        function = LegacyFunctionSpecification()
        function.can_handle_array = True
        function.addParameter('index_of_the_particle', dtype='int32', direction=function.IN, unit=NO_UNIT)
        function.addParameter('secular_breakdown_has_occurred', dtype='bool', direction=function.IN, unit=NO_UNIT)
        function.addParameter('dynamical_instability_has_occurred', dtype='bool', direction=function.IN, unit=NO_UNIT)
        function.addParameter('physical_collision_or_orbit_crossing_has_occurred', dtype='bool', direction=function.IN, unit=NO_UNIT)
        function.addParameter('minimum_periapse_distance_has_occurred', dtype='bool', direction=function.IN, unit=NO_UNIT)
        function.addParameter('RLOF_at_pericentre_has_occurred', dtype='bool', direction=function.IN, unit=NO_UNIT)
        function.result_type = 'int32'
        return function
        
    @legacy_function
    def get_root_finding_state():
        function = LegacyFunctionSpecification()
        function.can_handle_array = True
        function.addParameter('index_of_the_particle', dtype='int32', direction=function.IN, unit=NO_UNIT)
        function.addParameter('secular_breakdown_has_occurred', dtype='bool', direction=function.OUT, unit=NO_UNIT)
        function.addParameter('dynamical_instability_has_occurred', dtype='bool', direction=function.OUT, unit=NO_UNIT)
        function.addParameter('physical_collision_or_orbit_crossing_has_occurred', dtype='bool', direction=function.OUT, unit=NO_UNIT)
        function.addParameter('minimum_periapse_distance_has_occurred', dtype='bool', direction=function.OUT, unit=NO_UNIT)
        function.addParameter('RLOF_at_pericentre_has_occurred', dtype='bool', direction=function.OUT, unit=NO_UNIT)
        function.result_type = 'int32'
        return function

    ########################
    ### evolve interface ###
    ########################
   
    @legacy_function
    def evolve_interface():
        function = LegacyFunctionSpecification()
        function.addParameter('start_time', dtype='float64', direction=function.IN, unit=UNIT_TIME)
        function.addParameter('time_step', dtype='float64', direction=function.IN, unit=UNIT_TIME)
        function.addParameter('output_time', dtype='float64', direction=function.OUT, unit=UNIT_TIME)
        function.addParameter('hamiltonian', dtype='float64', direction=function.OUT, unit=UNIT_ENERGY)
        function.addParameter('flag', dtype='int32', direction=function.OUT, unit=NO_UNIT)
        function.addParameter('error_code', dtype='int32', direction=function.OUT, unit=NO_UNIT)
        function.result_type = 'int32'
        return function
        
    @legacy_function
    def determine_binary_parents_levels_and_masses_interface():
        function = LegacyFunctionSpecification()
        function.result_type = 'int32'
        return function

    @legacy_function
    def apply_external_perturbation_assuming_integrated_orbits_interface():
        function = LegacyFunctionSpecification()
        function.result_type = 'int32'
        return function

    @legacy_function
    def apply_user_specified_instantaneous_perturbation_interface():
        function = LegacyFunctionSpecification()
        function.result_type = 'int32'
        return function

    @legacy_function
    def set_positions_and_velocities_interface():
        function = LegacyFunctionSpecification()
        function.result_type = 'int32'
        return function
        
    #######################
    ### code parameters ###
    #######################
    
    @legacy_function
    def get_orbital_phases_random_seed():
        function = LegacyFunctionSpecification()
        function.addParameter('value', dtype='int32', direction=function.OUT, unit=NO_UNIT)
        function.result_type = 'int32'
        return function

    @legacy_function
    def set_orbital_phases_random_seed():
        function = LegacyFunctionSpecification()
        function.addParameter('value', dtype='int32', direction=function.IN, unit=NO_UNIT)
        function.result_type = 'int32'
        return function

    ##################
    ### tolerances ###
    ##################

    @legacy_function
    def get_relative_tolerance():
        function = LegacyFunctionSpecification()
        function.addParameter('value', dtype='float64', direction=function.OUT, unit=NO_UNIT)
        function.result_type = 'int32'
        return function

    @legacy_function
    def set_relative_tolerance():
        function = LegacyFunctionSpecification()
        function.addParameter('value', dtype='float64', direction=function.IN, unit=NO_UNIT)
        function.result_type = 'int32'
        return function
        
    @legacy_function
    def get_absolute_tolerance_eccentricity_vectors():
        function = LegacyFunctionSpecification()
        function.addParameter('value', dtype='float64', direction=function.OUT, unit=NO_UNIT)
        function.result_type = 'int32'
        return function

    @legacy_function
    def set_absolute_tolerance_eccentricity_vectors():
        function = LegacyFunctionSpecification()
        function.addParameter('value', dtype='float64', direction=function.IN, unit=NO_UNIT)
        function.result_type = 'int32'
        return function

    #############
    ### terms ###
    #############

    @legacy_function
    def get_include_quadrupole_order_terms():
        function = LegacyFunctionSpecification()
        function.addParameter('value', dtype='bool', direction=function.OUT, unit=NO_UNIT)
        function.result_type = 'int32'
        return function

    @legacy_function
    def set_include_quadrupole_order_terms():
        function = LegacyFunctionSpecification()
        function.addParameter('value', dtype='bool', direction=function.IN, unit=NO_UNIT)
        function.result_type = 'int32'
        return function
        
    @legacy_function
    def get_include_octupole_order_binary_pair_terms():
        function = LegacyFunctionSpecification()
        function.addParameter('value', dtype='bool', direction=function.OUT, unit=NO_UNIT)
        function.result_type = 'int32'
        return function

    @legacy_function
    def set_include_octupole_order_binary_pair_terms():
        function = LegacyFunctionSpecification()
        function.addParameter('value', dtype='bool', direction=function.IN, unit=NO_UNIT)
        function.result_type = 'int32'
        return function

    @legacy_function
    def get_include_octupole_order_binary_triplet_terms():
        function = LegacyFunctionSpecification()
        function.addParameter('value', dtype='bool', direction=function.OUT, unit=NO_UNIT)
        function.result_type = 'int32'
        return function

    @legacy_function
    def set_include_octupole_order_binary_triplet_terms():
        function = LegacyFunctionSpecification()
        function.addParameter('value', dtype='bool', direction=function.IN, unit=NO_UNIT)
        function.result_type = 'int32'
        return function

    @legacy_function
    def get_include_hexadecupole_order_binary_pair_terms():
        function = LegacyFunctionSpecification()
        function.addParameter('value', dtype='bool', direction=function.OUT, unit=NO_UNIT)
        function.result_type = 'int32'
        return function

    @legacy_function
    def set_include_hexadecupole_order_binary_pair_terms():
        function = LegacyFunctionSpecification()
        function.addParameter('value', dtype='bool', direction=function.IN, unit=NO_UNIT)
        function.result_type = 'int32'
        return function

    @legacy_function
    def get_include_dotriacontupole_order_binary_pair_terms():
        function = LegacyFunctionSpecification()
        function.addParameter('value', dtype='bool', direction=function.OUT, unit=NO_UNIT)
        function.result_type = 'int32'
        return function

    @legacy_function
    def set_include_dotriacontupole_order_binary_pair_terms():
        function = LegacyFunctionSpecification()
        function.addParameter('value', dtype='bool', direction=function.IN, unit=NO_UNIT)
        function.result_type = 'int32'
        return function
        
class SecularMultiple(InCodeComponentImplementation):

    def __init__(self, **options):
        InCodeComponentImplementation.__init__(self, SecularMultipleInterface(**options), **options)
        self.model_time = 0.0 | units.Myr
        self.particles_committed = False
        
        self.initial_hamiltonian = 0.0 | UNIT_ENERGY
        self.hamiltonian = 0.0 | UNIT_ENERGY
        self.flag = 0
        self.error_code = 0
        
        # self.verbose = True
        # self.debug = True
       
    def define_particle_sets(self, handler):
       
        handler.define_set('particles', 'index_of_the_particle')
        handler.set_new('particles', 'new_particle')
        handler.set_delete('particles', 'delete_particle')
        
        handler.add_setter('particles', 'set_children', names=('child1', 'child2'))
        handler.add_getter('particles', 'get_children', names=('child1', 'child2'))
        handler.add_setter('particles', 'set_mass')
        handler.add_getter('particles', 'get_mass')
        handler.add_setter('particles', 'set_mass_dot_external')
        handler.add_getter('particles', 'get_mass_dot_external')
        handler.add_setter('particles', 'set_radius')
        handler.add_getter('particles', 'get_radius')
        handler.add_setter('particles', 'set_radius_dot_external')
        handler.add_getter('particles', 'get_radius_dot_external')
        handler.add_setter('particles', 'set_radius_ddot_external')
        handler.add_getter('particles', 'get_radius_ddot_external')

        handler.add_getter('particles', 'get_level')
        
        handler.add_setter('particles', 'set_stellar_type')
        handler.add_getter('particles', 'get_stellar_type')

        handler.add_setter('particles', 'set_true_anomaly')
        handler.add_getter('particles', 'get_true_anomaly')

        handler.add_setter('particles', 'set_sample_orbital_phases_randomly')
        handler.add_getter('particles', 'get_sample_orbital_phases_randomly')

        handler.add_setter('particles', 'set_instantaneous_perturbation_delta_mass')
        handler.add_getter('particles', 'get_instantaneous_perturbation_delta_mass')
        handler.add_setter('particles', 'set_instantaneous_perturbation_delta_position')
        handler.add_getter('particles', 'get_instantaneous_perturbation_delta_position')
        handler.add_setter('particles', 'set_instantaneous_perturbation_delta_velocity')
        handler.add_getter('particles', 'get_instantaneous_perturbation_delta_velocity')

        handler.add_setter('particles', 'set_spin_vector')
        handler.add_getter('particles', 'get_spin_vector')
        handler.add_setter('particles', 'set_spin_vector_dot_external')
        handler.add_getter('particles', 'get_spin_vector_dot_external')
        handler.add_setter('particles', 'set_orbital_vectors')
        handler.add_getter('particles', 'get_orbital_vectors')
        handler.add_setter('particles', 'set_orbital_vectors_dot_external')
        handler.add_getter('particles', 'get_orbital_vectors_dot_external')
        handler.add_setter('particles', 'set_orbital_elements', names=('semimajor_axis', 'eccentricity', 'inclination', 'argument_of_pericenter', 'longitude_of_ascending_node'))
        handler.add_getter('particles', 'get_orbital_elements', names=('semimajor_axis', 'eccentricity', 'inclination', 'argument_of_pericenter', 'longitude_of_ascending_node'))
        handler.add_getter('particles', 'get_inclination_relative_to_parent')
        handler.add_getter('particles', 'get_de_dt')

        handler.add_setter('particles', 'set_position_vector')
        handler.add_getter('particles', 'get_position_vector')
        handler.add_setter('particles', 'set_velocity_vector')
        handler.add_getter('particles', 'get_velocity_vector')

        handler.add_setter('particles', 'set_include_pairwise_1PN_terms')
        handler.add_getter('particles', 'get_include_pairwise_1PN_terms')
        handler.add_setter('particles', 'set_include_pairwise_25PN_terms')
        handler.add_getter('particles', 'get_include_pairwise_25PN_terms')

        handler.add_setter('particles', 'set_tides_method')
        handler.add_getter('particles', 'get_tides_method')
        handler.add_setter('particles', 'set_include_tidal_friction_terms')
        handler.add_getter('particles', 'get_include_tidal_friction_terms')
        handler.add_setter('particles', 'set_include_tidal_bulges_precession_terms')
        handler.add_getter('particles', 'get_include_tidal_bulges_precession_terms')
        handler.add_setter('particles', 'set_include_rotation_precession_terms')
        handler.add_getter('particles', 'get_include_rotation_precession_terms')
        handler.add_setter('particles', 'set_minimum_eccentricity_for_tidal_precession')
        handler.add_getter('particles', 'get_minimum_eccentricity_for_tidal_precession')

        handler.add_setter('particles', 'set_tides_apsidal_motion_constant')
        handler.add_getter('particles', 'get_tides_apsidal_motion_constant')
        handler.add_setter('particles', 'set_tides_gyration_radius')
        handler.add_getter('particles', 'get_tides_gyration_radius')
        handler.add_setter('particles', 'set_tides_viscous_time_scale')
        handler.add_getter('particles', 'get_tides_viscous_time_scale')
        handler.add_setter('particles', 'set_tides_viscous_time_scale_prescription')
        handler.add_getter('particles', 'get_tides_viscous_time_scale_prescription')
        handler.add_setter('particles', 'set_convective_envelope_mass')
        handler.add_getter('particles', 'get_convective_envelope_mass')
        handler.add_setter('particles', 'set_convective_envelope_radius')
        handler.add_getter('particles', 'get_convective_envelope_radius')
        handler.add_setter('particles', 'set_luminosity')
        handler.add_getter('particles', 'get_luminosity')

        handler.add_setter('particles', 'set_check_for_secular_breakdown')
        handler.add_getter('particles', 'get_check_for_secular_breakdown')
        handler.add_setter('particles', 'set_check_for_dynamical_instability')
        handler.add_getter('particles', 'get_check_for_dynamical_instability')
        handler.add_setter('particles', 'set_dynamical_instability_criterion')
        handler.add_getter('particles', 'get_dynamical_instability_criterion')
        handler.add_setter('particles', 'set_dynamical_instability_central_particle')
        handler.add_getter('particles', 'get_dynamical_instability_central_particle')
        handler.add_setter('particles', 'set_dynamical_instability_K_parameter')
        handler.add_getter('particles', 'get_dynamical_instability_K_parameter')

        handler.add_setter('particles', 'set_check_for_physical_collision_or_orbit_crossing')
        handler.add_getter('particles', 'get_check_for_physical_collision_or_orbit_crossing')
        
        handler.add_setter('particles', 'set_check_for_minimum_periapse_distance')
        handler.add_getter('particles', 'get_check_for_minimum_periapse_distance')
        handler.add_setter('particles', 'set_check_for_minimum_periapse_distance_value')
        handler.add_getter('particles', 'get_check_for_minimum_periapse_distance_value')
        
        handler.add_setter('particles', 'set_check_for_RLOF_at_pericentre')
        handler.add_getter('particles', 'get_check_for_RLOF_at_pericentre')
        handler.add_setter('particles', 'set_check_for_RLOF_at_pericentre_use_sepinsky_fit')
        handler.add_getter('particles', 'get_check_for_RLOF_at_pericentre_use_sepinsky_fit')
        
        handler.add_setter('particles', 'set_root_finding_state')
        handler.add_getter('particles', 'get_root_finding_state')

        handler.define_set('external_particles', 'index_of_the_external_particle')
        handler.set_new('external_particles', 'new_external_particle')
        handler.set_delete('external_particles', 'delete_external_particle')
        
        handler.add_setter('external_particles', 'set_external_mass')
        handler.add_getter('external_particles', 'get_external_mass')
        handler.add_setter('external_particles', 'set_external_path')
        handler.add_getter('external_particles', 'get_external_path')
        handler.add_setter('external_particles', 'set_external_mode')
        handler.add_getter('external_particles', 'get_external_mode')

        handler.add_setter('external_particles', 'set_external_t_ref')
        handler.add_getter('external_particles', 'get_external_t_ref')
        handler.add_setter('external_particles', 'set_external_t_passed')
        handler.add_getter('external_particles', 'get_external_t_passed')

        handler.add_setter('external_particles', 'set_external_r0_vectors')
        handler.add_getter('external_particles', 'get_external_r0_vectors')
        handler.add_setter('external_particles', 'set_external_rdot_vectors', names=('rdot_vec_x', 'rdot_vec_y', 'rdot_vec_z'))
        handler.add_getter('external_particles', 'get_external_rdot_vectors', names=('rdot_vec_x', 'rdot_vec_y', 'rdot_vec_z'))
        
        handler.add_setter('external_particles', 'set_external_eccentricity')
        handler.add_getter('external_particles', 'get_external_eccentricity')
        handler.add_setter('external_particles', 'set_external_periapse_distance')
        handler.add_getter('external_particles', 'get_external_periapse_distance')

        handler.add_setter('external_particles', 'set_external_e_hat_vectors')
        handler.add_getter('external_particles', 'get_external_e_hat_vectors')
        handler.add_setter('external_particles', 'set_external_h_hat_vectors')
        handler.add_getter('external_particles', 'get_external_h_hat_vectors')
        
        handler.add_getter('external_particles', 'get_external_r_vectors')
        
    def define_parameters(self, handler):
        
        handler.add_method_parameter(
            "get_relative_tolerance",
            "set_relative_tolerance",
            "relative_tolerance",
            "relative_tolerance",
            default_value=1.0e-16
        )
        handler.add_method_parameter(
            "get_absolute_tolerance_eccentricity_vectors",
            "set_absolute_tolerance_eccentricity_vectors",
            "absolute_tolerance_eccentricity_vectors",
            "absolute_tolerance_eccentricity_vectors",
            default_value=1.0e-14
        )
        handler.add_method_parameter(
            "get_include_quadrupole_order_terms",
            "set_include_quadrupole_order_terms",
            "include_quadrupole_order_terms",
            "include_quadrupole_order_terms",
            default_value=True
        )
        handler.add_method_parameter(
            "get_include_octupole_order_binary_pair_terms",
            "set_include_octupole_order_binary_pair_terms",
            "include_octupole_order_binary_pair_terms",
            "include_octupole_order_binary_pair_terms",
            default_value=True
        )
        handler.add_method_parameter(
            "get_include_octupole_order_binary_triplet_terms",
            "set_include_octupole_order_binary_triplet_terms",
            "include_octupole_order_binary_triplet_terms",
            "include_octupole_order_binary_triplet_terms",
            default_value=False
        )
        handler.add_method_parameter(
            "get_include_hexadecupole_order_binary_pair_terms",
            "set_include_hexadecupole_order_binary_pair_terms",
            "include_hexadecupole_order_binary_pair_terms",
            "include_hexadecupole_order_binary_pair_terms",
            default_value=False
        )
        handler.add_method_parameter(
            "get_include_dotriacontupole_order_binary_pair_terms",
            "set_include_dotriacontupole_order_binary_pair_terms",
            "include_dotriacontupole_order_binary_pair_terms",
            "include_dotriacontupole_order_binary_pair_terms",
            default_value=False
        )
        handler.add_method_parameter(
            "get_orbital_phases_random_seed",
            "set_orbital_phases_random_seed",
            "orbital_phases_random_seed",
            "orbital_phases_random_seed",
            default_value=0
        )

    def define_methods(self, handler):
        pass

    def before_get_parameter(self):
        """
        Called everytime just before a parameter is retrieved in using::
            instance.parameter.name
        """
        pass
        
    def before_set_parameter(self):
        """
        Called everytime just before a parameter is updated in using::
            instance.parameter.name = newvalue
        """
        pass

    def commit_particles(self):
        print(f"{PRINT_NAME} -- committing particles")
        particles = self.particles

        if len(particles) == 0:
            print(f"{PRINT_NAME} -- no particles have been added -- exiting")
            return -2  # sys.exit(-1)  # SR: exiting causes an AMUSE crash...

        particles.add_vector_attribute("spin_vec", ["spin_vec_x", "spin_vec_y", "spin_vec_z"])
        particles.add_vector_attribute("e_vec", ["e_vec_x", "e_vec_y", "e_vec_z"])
        particles.add_vector_attribute("h_vec", ["h_vec_x", "h_vec_y", "h_vec_z"])
        
        self.external_particles.add_vector_attribute("r_vec", ["r_vec_x", "r_vec_y", "r_vec_z"])

        # evaluate the initial hamiltonian
        time_step = 0.0 | units.Myr
        end_time, self.initial_hamiltonian, flag, error_code = self.evolve_interface(self.model_time, time_step)

        self.particles_committed = True

    def evolve_model(self, end_time):
        if end_time is None:
            print(f"{PRINT_NAME} -- end time not specified in evolve_model! exiting")
            return -2  # don't exit, just return an error
        if self.particles_committed == False:
            self.commit_particles()

        # integrate system of ODEs
        start_time = self.model_time
        time_step = end_time - start_time
        end_time, self.hamiltonian, flag, error_code = self.evolve_interface(start_time, time_step)

        # compute energy error
        self.relative_energy_error = np.fabs((self.initial_hamiltonian - self.hamiltonian) / self.initial_hamiltonian)

        # update model time
        self.model_time = end_time

        if (flag == 99):
            print(f"{PRINT_NAME} -- error occurred during ODE integration")
            print(f"{PRINT_NAME} -- error code is {error_code}")
        self.flag = flag
        self.error_code = error_code

    def determine_binary_parents_levels_and_masses(self):
        self.determine_binary_parents_levels_and_masses_interface()

    def apply_external_perturbation_assuming_integrated_orbits(self):
        self.apply_external_perturbation_assuming_integrated_orbits_interface()

    def apply_user_specified_instantaneous_perturbation(self):
        self.apply_user_specified_instantaneous_perturbation_interface()

    def set_positions_and_velocities(self):
        self.set_positions_and_velocities_interface()


Secularmultiple = SecularMultiple<|MERGE_RESOLUTION|>--- conflicted
+++ resolved
@@ -21,16 +21,6 @@
 class SecularMultipleInterface(CodeInterface):
     """
     SecularMultiple -- by Adrian Hamers, based on 2016MNRAS.459.2827H
-<<<<<<< HEAD
-    
-    A code to compute the secular (orbit-averaged) gravitational dynamics of hierarchical multiple systems composed of nested binary orbits (simplex-type systems). with any configuration and any number of bodies. A particle can repesent a binary (`is_binary = True') or a body (`is_binary = False'). The structure of the system is determined by linking to other particles with the attributes child1 and child2. Tidal interactions and relativistic corrections are included in an ad hoc fashion (tides: treating the companion as a single body, even if it is not; relativistic terms: only including binary-binary interactions).
-    
-    November 2017: Updates for external perturbations (flybys & supernovae), detailed in Hamers (2018, in prep)
-
-    .. [#] ADS:2016MNRAS.459.2827H
-    .. [#] ADS:2018MNRAS.476.4139H
-    
-=======
 
     A code to compute the secular (orbit-averaged) gravitational dynamics of
     hierarchical multiple systems composed of nested binary orbits
@@ -44,7 +34,9 @@
 
     November 2017: Updates for external perturbations (flybys & supernovae),
     detailed in Hamers (2018, in prep)
->>>>>>> f4b5184b
+
+    .. [#] ADS:2016MNRAS.459.2827H
+    .. [#] ADS:2018MNRAS.476.4139H
     """
     include_headers = [
         'interface.h', 'src/types.h', 'src/evolve.h', 'src/ODE_system.h'

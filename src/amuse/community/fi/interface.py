--- conflicted
+++ resolved
@@ -69,15 +69,9 @@
         if mode == self.MODE_NORMAL:
             return "fi_worker"
         elif mode == self.MODE_NORMAL_OPENMP:
-<<<<<<< HEAD
-            return "fi_worker_mp"
+            return "fi_mp_worker"
         elif mode == self.MODE_PERIODIC_BOUNDARIES:
-            return "fi_worker_periodic"
-=======
-            return 'fi_mp_worker'
-        elif mode == self.MODE_PERIODIC_BOUNDARIES:
-            return 'fi_periodic_worker'
->>>>>>> 206f9694
+            return "fi_periodic_worker"
         else:
             return "fi_worker"
 
@@ -3511,23 +3505,13 @@
 
     def name_of_the_worker(self, mode):
         if mode == self.MODE_NORMAL:
-<<<<<<< HEAD
-            return "fi_worker_map"
+            return "fi_map_worker"
         elif mode == self.MODE_NORMAL_OPENMP:
-            return "fi_worker_map_mp"
+            return "fi_map_mp_worker"
         else:
-            return "fi_worker_map"
-
-    @legacy_function
-=======
-            return 'fi_map_worker'
-        elif mode == self.MODE_NORMAL_OPENMP:
-            return 'fi_map_mp_worker'
-        else:
-            return 'fi_map_worker'
-  
-    @legacy_function    
->>>>>>> 206f9694
+            return "fi_map_worker"
+
+    @legacy_function
     def initialize_code():
         function = LegacyFunctionSpecification()
         function.result_type = "i"

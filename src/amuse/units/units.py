--- conflicted
+++ resolved
@@ -38,11 +38,7 @@
 MEarth = named('earth mass', 'MEarth', 5.9722e24 * kg)
 RSun = named('solar radius', 'RSun', 6.955e8 * m)
 RJupiter = named('jupiter radius', 'RJupiter', 71492. * km)
-<<<<<<< HEAD
-REarth = named('earth radius', 'REarth',  6371. * km)
-=======
 REarth = named('earth radius', 'REarth',  6371.0088 * km) # IUGG mean radius
->>>>>>> 24871e61
 myr = named('million year', 'Myr', 1000000 * yr)
 Myr = myr
 gyr = named('giga (billion) year', 'Gyr', 1000000000 * yr)

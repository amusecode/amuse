import inspect
import numpy
import os.path
import pickle as pickle

import sys
import struct
import threading
import select
import atexit
import time

import socket
import array
import logging
import shlex
import shutil

logger = logging.getLogger(__name__)

#
# we want to use the automatic initialization and finalization
# of the MPI library, but sometime MPI should not be imported
# when importing the channel
# so actual import is in function ensure_mpi_initialized
#
MPI = None

from subprocess import Popen, PIPE

try:
    from amuse import config
except ImportError:
    config = None

from amuse.support.options import OptionalAttributes, option, GlobalOptions
from amuse.support.core import late
from amuse.support import exceptions
from amuse.support import get_amuse_root_dir, get_amuse_package_dir
from amuse.rfi import run_command_redirected

from amuse.rfi import slurm

from . import async_request


class AbstractMessage(object):

    def __init__(
        self,
        call_id=0,
        function_id=-1,
        call_count=1,
        dtype_to_arguments={},
        error=False,
        big_endian=(sys.byteorder.lower() == "big"),
        polling_interval=0,
        encoded_units=(),
    ):
        self.polling_interval = polling_interval

        # flags
        self.big_endian = big_endian
        self.error = error

        # header
        self.call_id = call_id
        self.function_id = function_id
        self.call_count = call_count

        # data (numpy arrays)
        self.ints = []
        self.longs = []
        self.floats = []
        self.doubles = []
        self.strings = []
        self.booleans = []

        self.pack_data(dtype_to_arguments)

        self.encoded_units = encoded_units

    def pack_data(self, dtype_to_arguments):
        for dtype, attrname in self.dtype_to_message_attribute():
            if dtype in dtype_to_arguments:
                array = pack_array(dtype_to_arguments[dtype], self.call_count, dtype)
                setattr(self, attrname, array)

    def to_result(self, handle_as_array=False):
        dtype_to_result = {}
        for dtype, attrname in self.dtype_to_message_attribute():
            result = getattr(self, attrname)
            if self.call_count > 1 or handle_as_array:
                dtype_to_result[dtype] = unpack_array(result, self.call_count, dtype)
            else:
                dtype_to_result[dtype] = result

        return dtype_to_result

    def dtype_to_message_attribute(self):
        return (
            ("int32", "ints"),
            ("int64", "longs"),
            ("float32", "floats"),
            ("float64", "doubles"),
            ("bool", "booleans"),
            ("string", "strings"),
        )

    def receive(self, comm):
        raise NotImplementedError

    def send(self, comm):
        raise NotImplementedError

    def set_error(self, message):
        self.strings = [message]
        self.error = True


class MPIMessage(AbstractMessage):

    def receive(self, comm):
        header = self.receive_header(comm)
        self.receive_content(comm, header)

    def receive_header(self, comm):
        header = numpy.zeros(11, dtype="i")
        self.mpi_receive(comm, [header, MPI.INT])
        return header

    def receive_content(self, comm, header):
        # 4 flags as 8bit booleans in 1st 4 bytes of header
<<<<<<< HEAD
        # endiannes(not supported by MPI channel), error, unused, unused 
        flags = header.view(dtype='bool8')
=======
        # endiannes(not supported by MPI channel), error, unused, unused

        flags = header.view(dtype="bool_")
>>>>>>> 647a5f45
        self.big_endian = flags[0]
        self.error = flags[1]
        self.is_continued = flags[2]

        self.call_id = header[1]
        self.function_id = header[2]
        self.call_count = header[3]

        number_of_ints = header[4]
        number_of_longs = header[5]
        number_of_floats = header[6]
        number_of_doubles = header[7]
        number_of_booleans = header[8]
        number_of_strings = header[9]
        number_of_units = header[10]

        self.ints = self.receive_ints(comm, number_of_ints)
        self.longs = self.receive_longs(comm, number_of_longs)
        self.floats = self.receive_floats(comm, number_of_floats)
        self.doubles = self.receive_doubles(comm, number_of_doubles)
        self.booleans = self.receive_booleans(comm, number_of_booleans)
        self.strings = self.receive_strings(comm, number_of_strings)

        self.encoded_units = self.receive_doubles(comm, number_of_units)

    def nonblocking_receive(self, comm):
        header = numpy.zeros(11, dtype="i")
        request = self.mpi_nonblocking_receive(comm, [header, MPI.INT])
        return async_request.ASyncRequest(request, self, comm, header)

    def receive_doubles(self, comm, total):
        if total > 0:
            result = numpy.empty(total, dtype="d")
            self.mpi_receive(comm, [result, MPI.DOUBLE])
            return result
        else:
            return []

    def receive_ints(self, comm, total):
        if total > 0:
            result = numpy.empty(total, dtype="i")
            self.mpi_receive(comm, [result, MPI.INT])
            return result
        else:
            return []

    def receive_longs(self, comm, total):
        if total > 0:
            result = numpy.empty(total, dtype="int64")
            self.mpi_receive(comm, [result, MPI.INTEGER8])
            return result
        else:
            return []

    def receive_floats(self, comm, total):
        if total > 0:
            result = numpy.empty(total, dtype="f")
            self.mpi_receive(comm, [result, MPI.FLOAT])
            return result
        else:
            return []

    def receive_booleans(self, comm, total):
        if total > 0:
            result = numpy.empty(total, dtype="b")
            self.mpi_receive(
                comm, [result, MPI.C_BOOL or MPI.BYTE]
            )  # if C_BOOL null datatype (ie undefined) fallback
            return numpy.logical_not(result == 0)
        else:
            return []

    def receive_strings(self, comm, total):
        if total > 0:
            sizes = numpy.empty(total, dtype="i")

            self.mpi_receive(comm, [sizes, MPI.INT])

            logger.debug("got %d strings of size %s", total, sizes)

            byte_size = 0
            for size in sizes:
                byte_size = byte_size + size + 1

            data_bytes = numpy.empty(byte_size, dtype=numpy.uint8)
            self.mpi_receive(comm, [data_bytes, MPI.CHARACTER])

            strings = []
            begin = 0
            for size in sizes:
                strings.append(
                    data_bytes[begin : begin + size].tobytes().decode("latin_1")
                )
                begin = begin + size + 1

            logger.debug("got %d strings of size %s, data = %s", total, sizes, strings)
            return numpy.array(strings)
        else:
            return []

    def send(self, comm):
        header = numpy.array(
            [
                0,
                self.call_id,
                self.function_id,
                self.call_count,
                len(self.ints),
                len(self.longs),
                len(self.floats),
                len(self.doubles),
                len(self.booleans),
                len(self.strings),
                len(self.encoded_units),
            ],
            dtype="i",
        )

        flags = header.view(dtype="bool_")
        flags[0] = self.big_endian
        flags[1] = self.error
        flags[2] = len(self.encoded_units) > 0
        self.send_header(comm, header)
        self.send_content(comm)

    def send_header(self, comm, header):
        self.mpi_send(comm, [header, MPI.INT])

    def send_content(self, comm):
        self.send_ints(comm, self.ints)
        self.send_longs(comm, self.longs)
        self.send_floats(comm, self.floats)
        self.send_doubles(comm, self.doubles)
        self.send_booleans(comm, self.booleans)
        self.send_strings(comm, self.strings)
        self.send_doubles(comm, self.encoded_units)

    def send_ints(self, comm, array):
        if len(array) > 0:
            sendbuffer = numpy.array(array, dtype="int32")
            self.mpi_send(comm, [sendbuffer, MPI.INT])

    def send_longs(self, comm, array):
        if len(array) > 0:
            sendbuffer = numpy.array(array, dtype="int64")
            self.mpi_send(comm, [sendbuffer, MPI.INTEGER8])

    def send_doubles(self, comm, array):
        if len(array) > 0:
            sendbuffer = numpy.array(array, dtype="d")
            self.mpi_send(comm, [sendbuffer, MPI.DOUBLE])

    def send_floats(self, comm, array):
        if len(array) > 0:
            sendbuffer = numpy.array(array, dtype="f")
            self.mpi_send(comm, [sendbuffer, MPI.FLOAT])

    def send_strings(self, comm, array):
        if len(array) == 0:
            return

        lengths = numpy.array([len(s) for s in array], dtype="i")

        chars = (chr(0).join(array) + chr(0)).encode("utf-8")
        chars = numpy.frombuffer(chars, dtype="uint8")

        if len(chars) != lengths.sum() + len(lengths):
            raise Exception(
                "send_strings size mismatch {0} vs {1}".format(
                    len(chars), lengths.sum() + len(lengths)
                )
            )

        self.mpi_send(comm, [lengths, MPI.INT])
        self.mpi_send(comm, [chars, MPI.CHARACTER])

    def send_booleans(self, comm, array):
        if len(array) > 0:
            sendbuffer = numpy.array(array, dtype="b")
            self.mpi_send(comm, [sendbuffer, MPI.C_BOOL or MPI.BYTE])

    def set_error(self, message):
        self.strings = [message]
        self.error = True

    def mpi_nonblocking_receive(self, comm, array):
        raise NotImplementedError()

    def mpi_receive(self, comm, array):
        raise NotImplementedError()

    def mpi_send(self, comm, array):
        raise NotImplementedError()


class ServerSideMPIMessage(MPIMessage):

    def mpi_receive(self, comm, array):
        request = comm.Irecv(array, source=0, tag=999)
        request.Wait()

    def mpi_send(self, comm, array):
        comm.Bcast(array, root=MPI.ROOT)

    def send_header(self, comm, array):
        requests = []
        for rank in range(comm.Get_remote_size()):
            request = comm.Isend(array, dest=rank, tag=989)
            requests.append(request)
        MPI.Request.Waitall(requests)

    def mpi_nonblocking_receive(self, comm, array):
        return comm.Irecv(array, source=0, tag=999)

    def receive_header(self, comm):
        header = numpy.zeros(11, dtype="i")
        request = self.mpi_nonblocking_receive(comm, [header, MPI.INT])
        if self.polling_interval > 0:
            is_finished = request.Test()
            while not is_finished:
                time.sleep(self.polling_interval / 1000000.0)
                is_finished = request.Test()
            request.Wait()
        else:
            request.Wait()
        return header


class ClientSideMPIMessage(MPIMessage):

    def mpi_receive(self, comm, array):
        comm.Bcast(array, root=0)

    def mpi_send(self, comm, array):
        comm.Send(array, dest=0, tag=999)

    def mpi_nonblocking_receive(self, comm, array):
        return comm.Irecv(array, source=0, tag=999)

    def receive_header(self, comm):
        header = numpy.zeros(11, dtype="i")
        request = comm.Irecv([header, MPI.INT], source=0, tag=989)
        if self.polling_interval > 0:
            is_finished = request.Test()
            while not is_finished:
                time.sleep(self.polling_interval / 1000000.0)
                is_finished = request.Test()
            request.Wait()
        else:
            request.Wait()
        return header


MAPPING = {}


def pack_array(array, length, dtype):
    if dtype == "string":
        if length == 1 and len(array) > 0 and isinstance(array[0], str):
            return array
        result = []
        for x in array:
            if isinstance(x, str):
                for _ in range(length):
                    result.append(x)
            elif len(x) == 1 and length > 1:
                for _ in range(length):
                    result.append(x[0])
            else:
                result.extend(x)
        return result
    else:
        total_length = length * len(array)
        if dtype in MAPPING:
            result = MAPPING.dtype
            if len(result) != total_length:
                result = numpy.empty(length * len(array), dtype=dtype)
        else:
            result = numpy.empty(length * len(array), dtype=dtype)

        for i in range(len(array)):
            offset = i * length
            result[offset : offset + length] = array[i]
        return result


def unpack_array(array, length, dtype=None):
    result = []
    total = len(array) // length
    for i in range(total):
        offset = i * length
        result.append(array[offset : offset + length])
    return result


class AbstractMessageChannel(OptionalAttributes):
    """
    Abstract base class of all message channel.

    A message channel is used to send and retrieve messages from
    a remote party. A message channel can also setup the remote
    party. For example starting an instance of an application
    using MPI calls.

    The messages are encoded as arguments to the send and retrieve
    methods. Each message has an id and and optional list of doubles,
    integers, floats and/or strings.

    """

    def __init__(self, **options):
        OptionalAttributes.__init__(self, **options)

    @classmethod
    def GDB(
        cls,
        full_name_of_the_worker,
        channel,
        interpreter_executable=None,
        immediate_run=True,
    ):
        arguments = ["-hold", "-display", os.environ["DISPLAY"], "-e", "gdb"]

        if immediate_run:
            arguments.extend(["-ex", "run"])

        arguments.extend(["--args"])

        if not interpreter_executable is None:
            arguments.append(interpreter_executable)

        arguments.append(full_name_of_the_worker)

        command = "xterm"
        return command, arguments

    @classmethod
    def LLDB(
        cls,
        full_name_of_the_worker,
        channel,
        interpreter_executable=None,
        immediate_run=True,
    ):
        arguments = ["-hold", "-display", os.environ["DISPLAY"], "-e", "lldb", "--"]

        if not interpreter_executable is None:
            arguments.append(interpreter_executable)

        arguments.append(full_name_of_the_worker)

        command = "xterm"
        return command, arguments

    @classmethod
    def DDD(
        cls,
        full_name_of_the_worker,
        channel,
        interpreter_executable=None,
        immediate_run=True,
    ):
        if os.name == "nt":
            arguments = [full_name_of_the_worker, "--args", full_name_of_the_worker]
            command = channel.adg_exe
            return command, arguments
        else:
            arguments = ["-display", os.environ["DISPLAY"], "-e", "ddd", "--args"]

            if not interpreter_executable is None:
                arguments.append(interpreter_executable)

            arguments.append(full_name_of_the_worker)

            command = "xterm"
            return command, arguments

    @classmethod
    def VALGRIND(
        cls,
        full_name_of_the_worker,
        channel,
        interpreter_executable=None,
        immediate_run=True,
    ):
        # arguments = ['-hold', '-display', os.environ['DISPLAY'], '-e', 'valgrind',  full_name_of_the_worker]
        arguments = []

        if not interpreter_executable is None:
            arguments.append(interpreter_executable)

        arguments.append(full_name_of_the_worker)
        command = "valgrind"
        return command, arguments

    @classmethod
    def XTERM(
        cls,
        full_name_of_the_worker,
        channel,
        interpreter_executable=None,
        immediate_run=True,
    ):
        arguments = ["-hold", "-display", os.environ["DISPLAY"], "-e"]

        if not interpreter_executable is None:
            arguments.append(interpreter_executable)

        arguments.append(full_name_of_the_worker)

        command = "xterm"
        return command, arguments

    @classmethod
<<<<<<< HEAD
    def REDIRECT(cls, full_name_of_the_worker, stdoutname, stderrname, command=None, 
                      interpreter_executable=None, run_command_redirected_file=None  ):
        fname = run_command_redirected_file or run_command_redirected.__file__                
        arguments = [fname , stdoutname, stderrname]
        
=======
    def REDIRECT(
        cls,
        full_name_of_the_worker,
        stdoutname,
        stderrname,
        command=None,
        interpreter_executable=None,
        run_command_redirected_file=None,
    ):

        fname = run_command_redirected_file or run_command_redirected.__file__
        arguments = [fname, stdoutname, stderrname]

>>>>>>> 647a5f45
        if not interpreter_executable is None:
            arguments.append(interpreter_executable)

        arguments.append(full_name_of_the_worker)

        if command is None:
            command = sys.executable

        return command, arguments

    @classmethod
    def GDBR(
        cls,
        full_name_of_the_worker,
        channel,
        interpreter_executable=None,
        immediate_run=True,
    ):
        "remote gdb, can run without xterm"

        arguments = ["localhost:{0}".format(channel.debugger_port)]

        if not interpreter_executable is None:
            arguments.append(interpreter_executable)

        arguments.append(full_name_of_the_worker)

        command = channel.gdbserver_exe
        return command, arguments

    @classmethod
    def NODEBUGGER(
        cls,
        full_name_of_the_worker,
        channel,
        interpreter_executable=None,
        immediate_run=True,
    ):
        if not interpreter_executable is None:
            return interpreter_executable, [full_name_of_the_worker]
        else:
            return full_name_of_the_worker, []

    @classmethod
    def STRACE(
        cls,
        full_name_of_the_worker,
        channel,
        interpreter_executable=None,
        immediate_run=True,
    ):
        arguments = ["-ostrace-out", "-ff"]
        if not interpreter_executable is None:
            arguments.append(interpreter_executable)
        arguments.append(full_name_of_the_worker)
        command = "strace"
        return command, arguments

    @classmethod
    def CUSTOM(
        cls,
        full_name_of_the_worker,
        channel,
        interpreter_executable=None,
        immediate_run=True,
    ):
        arguments = list(shlex.split(channel.custom_args))
        if not interpreter_executable is None:
            arguments.append(interpreter_executable)
        arguments.append(full_name_of_the_worker)
        command = channel.custom_exe
        return command, arguments

    @classmethod
    def is_multithreading_supported(cls):
        return True

    @option(type="boolean", sections=("channel",))
    def initialize_mpi(self):
        """Is MPI initialized in the code or not. Defaults to True if MPI is available"""
<<<<<<< HEAD
        try:
            MpiChannel.ensure_mpi_initialized()
            return True
        except ImportError:
            return False

    @option(type='string', sections=("channel",))
=======
        return config.mpi.is_enabled

    @option(type="string", sections=("channel",))
>>>>>>> 647a5f45
    def worker_code_suffix(self):
        return ""

    @option(type="string", sections=("channel",))
    def worker_code_prefix(self):
        return ""

    @option(type="string", sections=("channel",))
    def worker_code_directory(self):
        return ""

    @option(type="boolean", sections=("channel",))
    def can_redirect_output(self):
        return True

    @option(sections=("channel",))
    def python_exe_for_redirection(self):
        return None

    @option(type="int", sections=("channel",))
    def debugger_port(self):
        return 4343

    @option(type="string", sections=("channel",))
    def gdbserver_exe(self):
        return "gdbserver"

    @option(type="string", sections=("channel",))
    def adg_exe(self):
        return "adg.exe"

    @option(type="string", sections=("channel",))
    def custom_exe(self):
        return "mintty.exe"

    @option(type="string", sections=("channel",))
    def custom_args(self):
        return "--hold -e gdb --args"

    @option(type="boolean", sections=("channel",))
    def debugger_immediate_run(self):
        return True

    @option(type="boolean", sections=("channel",))
    def must_check_if_worker_is_up_to_date(self):
        return False

    @option(type="boolean", sections=("channel",))
    def check_worker_location(self):
        return True

    @option(type="int", sections=("channel",))
    def number_of_workers(self):
        return 1

    def get_amuse_root_directory(self):
        return self.amuse_root_dir

    @option(type="string", sections=("data",))
    def amuse_root_dir(
        self,
    ):  # needed for location of data, so same as in support.__init__
        return get_amuse_root_dir()

    def check_if_worker_is_up_to_date(self, object):
        if not self.must_check_if_worker_is_up_to_date:
            return

        name_of_the_compiled_file = self.full_name_of_the_worker
        modificationtime_of_worker = os.stat(name_of_the_compiled_file).st_mtime
        my_class = type(object)
        for x in dir(my_class):
            if x.startswith("__"):
                continue
            value = getattr(my_class, x)
<<<<<<< HEAD
            if hasattr(value, 'crc32'):
                if 'CodeInterface' in str(value.specification_function):
                    continue
                if 'StoppingConditionInterface' in str(value.specification_function):
                    continue
                if 'simplified_function_specification' in str(value.specification_function):
                    continue
                is_up_to_date = value.is_compiled_file_up_to_date(modificationtime_of_worker)
=======
            if hasattr(value, "crc32"):
                is_up_to_date = value.is_compiled_file_up_to_date(
                    modificationtime_of_worker
                )
>>>>>>> 647a5f45
                if not is_up_to_date:
                    raise exceptions.CodeException(
                        """The worker code of the '{0}' interface class is not up to date.
Please do a 'make clean; make' in the root directory.
""".format(
                            type(object).__name__
                        )
                    )

    def get_full_name_of_the_worker(self, type):

        if os.path.isabs(self.name_of_the_worker):
            full_name_of_the_worker = self.name_of_the_worker

            if not self.check_worker_location:
                return full_name_of_the_worker

            if not os.path.exists(full_name_of_the_worker):
                raise exceptions.CodeException(
                    "The worker path has been specified, but it is not found: \n{0}".format(
                        full_name_of_the_worker
                    )
                )

            if not os.access(full_name_of_the_worker, os.X_OK):
                raise exceptions.CodeException(
                    "The worker application exists, but it is not executable.\n{0}".format(
                        full_name_of_the_worker
                    )
                )

            return full_name_of_the_worker

        exe_name = (
            self.worker_code_prefix + self.name_of_the_worker + self.worker_code_suffix
        )

        if not self.check_worker_location:
            if len(self.worker_code_directory) > 0:
                full_name_of_the_worker = os.path.join(
                    self.worker_code_directory, exe_name
                )
                full_name_of_the_worker = os.path.normpath(
                    os.path.abspath(full_name_of_the_worker)
                )
                return full_name_of_the_worker
            else:
                raise Exception("Must provide a worker_code_directory")

        tried_workers = []

        directory = os.path.dirname(inspect.getfile(type))
        full_name_of_the_worker = os.path.join(
            directory, "..", "..", "_workers", exe_name
        )
        full_name_of_the_worker = os.path.normpath(
            os.path.abspath(full_name_of_the_worker)
        )
        if os.path.exists(full_name_of_the_worker):
            return full_name_of_the_worker
        tried_workers.append(full_name_of_the_worker)

        if len(self.worker_code_directory) > 0:
            full_name_of_the_worker = os.path.join(self.worker_code_directory, exe_name)
            full_name_of_the_worker = os.path.normpath(
                os.path.abspath(full_name_of_the_worker)
            )
            if os.path.exists(full_name_of_the_worker):
                return full_name_of_the_worker
            tried_workers.append(full_name_of_the_worker)

        directory_of_this_module = os.path.dirname(os.path.dirname(__file__))
        full_name_of_the_worker = os.path.join(
            directory_of_this_module, "_workers", exe_name
        )
        full_name_of_the_worker = os.path.normpath(
            os.path.abspath(full_name_of_the_worker)
        )
        if os.path.exists(full_name_of_the_worker):
            return full_name_of_the_worker
        tried_workers.append(full_name_of_the_worker)

        current_type = type
        while not current_type.__bases__[0] is object:
            directory_of_this_module = os.path.dirname(inspect.getfile(current_type))
            full_name_of_the_worker = os.path.join(directory_of_this_module, exe_name)
            full_name_of_the_worker = os.path.normpath(
                os.path.abspath(full_name_of_the_worker)
            )
            if os.path.exists(full_name_of_the_worker):
                return full_name_of_the_worker
            tried_workers.append(full_name_of_the_worker)
            current_type = current_type.__bases__[0]

        raise exceptions.CodeException(
            "The worker application does not exist, it should be at: \n{0}".format(
                "\n".join(tried_workers)
            )
        )

    def send_message(
        self, call_id=0, function_id=-1, dtype_to_arguments={}, encoded_units=None
    ):
        pass

    def recv_message(
        self, call_id=0, function_id=-1, handle_as_array=False, has_units=False
    ):
        pass

    def nonblocking_recv_message(
        self, call_id=0, function_id=-1, handle_as_array=False
    ):
        pass

    def start(self):
        pass

    def stop(self):
        pass

    def is_active(self):
        return True

    @classmethod
    def is_root(self):
        return True

    def is_polling_supported(self):
        return False

    def determine_length_from_data(self, dtype_to_arguments):
        def get_length(type_and_values):
            argument_type, argument_values = type_and_values
            if argument_values:
                result = 1
                for argument_value in argument_values:
                    try:
                        if not isinstance(argument_value, str):
                            result = max(result, len(argument_value))
                    except:
                        result = max(result, 1)
                return result

        lengths = [get_length(x) for x in dtype_to_arguments.items()]
        if len(lengths) == 0:
            return 1

        return max(1, max(lengths))

    def split_message(
        self, call_id, function_id, call_count, dtype_to_arguments, encoded_units=()
    ):

        if call_count <= 1:
            raise Exception("split message called with call_count<=1")

        dtype_to_result = {}

        ndone = 0
        while ndone < call_count:
            split_dtype_to_argument = {}
            for key, value in dtype_to_arguments.items():
                split_dtype_to_argument[key] = [
                    (
                        tmp[ndone : ndone + self.max_message_length]
                        if hasattr(tmp, "__iter__")
                        else tmp
                    )
                    for tmp in value
                ]

            self.send_message(
                call_id,
                function_id,
                split_dtype_to_argument,
                encoded_units=encoded_units,
            )

            partial_dtype_to_result = self.recv_message(call_id, function_id, True)
            for datatype, value in partial_dtype_to_result.items():
                if not datatype in dtype_to_result:
                    dtype_to_result[datatype] = []
                    for j, element in enumerate(value):
                        if datatype == "string":
                            dtype_to_result[datatype].append([])
                        else:
                            dtype_to_result[datatype].append(
                                numpy.zeros((call_count,), dtype=datatype)
                            )

                for j, element in enumerate(value):
                    if datatype == "string":
                        dtype_to_result[datatype][j].extend(element)
                    else:
                        dtype_to_result[datatype][j][
                            ndone : ndone + self.max_message_length
                        ] = element

            ndone += self.max_message_length

        self._communicated_splitted_message = True
        self._merged_results_splitted_message = dtype_to_result

    def makedirs(self, directory):
        os.makedirs(directory)


AbstractMessageChannel.DEBUGGERS = {
    "none": None,
    "gdb": AbstractMessageChannel.GDB,
    "lldb": AbstractMessageChannel.LLDB,
    "ddd": AbstractMessageChannel.DDD,
    "xterm": AbstractMessageChannel.XTERM,
    "gdb-remote": AbstractMessageChannel.GDBR,
    "valgrind": AbstractMessageChannel.VALGRIND,
    "strace": AbstractMessageChannel.STRACE,
    "custom": AbstractMessageChannel.CUSTOM,
}

# import time
# import ctypes
# clib_library = ctypes.CDLL("libc.so.6")
# memcpy = clib_library.memcpy
# memcpy.argtypes = [ctypes.c_void_p, ctypes.c_void_p, ctypes.c_size_t]


def is_mpd_running():
    """
    Determine if the MPD daemon process is running.


    Needed for installations of AMUSE in a MPICH2 environment using
    the default MPD daemon. The MPD deamon must be
    running before the first MPI_COMN_SPAWN call is made.
    Returns True for other MPI vendors (OpenMPI)

    :returns: Boolean result of check whether MPD daemon is running.
    :rtype: bool


    >>> is_mpd_running()
    True


    """
    if not MpiChannel.is_supported():
        return True

    MpiChannel.ensure_mpi_initialized()

    name_of_the_vendor, version = MPI.get_vendor()
    if name_of_the_vendor == "MPICH2":
        must_check_mpd = True
        if "AMUSE_MPD_CHECK" in os.environ:
            must_check_mpd = os.environ["AMUSE_MPD_CHECK"] == "1"
        if "PMI_PORT" in os.environ:
            must_check_mpd = False
        if "PMI_RANK" in os.environ:
            must_check_mpd = False
        if "HYDRA_CONTROL_FD" in os.environ:
            must_check_mpd = False

        if not must_check_mpd:
            return True
        try:
            process = Popen(["mpdtrace"], stdout=PIPE, stderr=PIPE)
            (output_string, error_string) = process.communicate()
            return not (process.returncode == 255)
        except OSError as ex:
            return True
    else:
        return True


class MpiChannel(AbstractMessageChannel):
    """
    Message channel based on MPI calls to send and recv the messages

    :argument name_of_the_worker: Name of the application to start
    :argument number_of_workers: Number of parallel processes
    :argument legacy_interface_type: Type of the legacy interface
    :argument debug_with_gdb: If True opens an xterm with a gdb to debug the remote process
    :argument hostname: Name of the node to run the application on
    """

    _mpi_is_broken_after_possible_code_crash = False
    _intercomms_to_disconnect = []
    _is_registered = False
    _scheduler_nodes = []
    _scheduler_index = 0
    _scheduler_initialized = False

    def __init__(
        self,
        name_of_the_worker,
        legacy_interface_type=None,
        interpreter_executable=None,
        **options,
    ):
        AbstractMessageChannel.__init__(self, **options)

        self.inuse_semaphore = threading.Semaphore()

        # logging.basicConfig(level=logging.WARN)
        # logger.setLevel(logging.DEBUG)
        # logging.getLogger("code").setLevel(logging.DEBUG)

        self.ensure_mpi_initialized()

        self.name_of_the_worker = name_of_the_worker
        self.interpreter_executable = interpreter_executable

        if not legacy_interface_type is None:
            self.full_name_of_the_worker = self.get_full_name_of_the_worker(
                legacy_interface_type
            )
        else:
            self.full_name_of_the_worker = self.name_of_the_worker

        if self.check_mpi:
            if not is_mpd_running():
                raise exceptions.CodeException(
                    "The mpd daemon is not running, please make sure it is started before starting this code"
                )

        if self._mpi_is_broken_after_possible_code_crash:
            raise exceptions.CodeException(
                "Another code has crashed, cannot spawn a new code, please stop the script and retry"
            )
        if not self.hostname is None:
            self.info = MPI.Info.Create()
            self.info["host"] = self.hostname
        else:
            if self.job_scheduler:
                self.info = self.get_info_from_job_scheduler(
                    self.job_scheduler, self.number_of_workers
                )
            else:
                self.info = MPI.Info.Create()

        for key, value in self.mpi_info_options.items():
            self.info[key] = value

        self.cached = None
        self.intercomm = None
        self._is_inuse = False
        self._communicated_splitted_message = False

        logger.debug("MPI channel created with info items: %s", str(self.info.items()))

    @classmethod
    def ensure_mpi_initialized(cls):
        global MPI

        if MPI is None:
            import mpi4py.MPI

            MPI = mpi4py.MPI
            cls.register_finalize_code()

    @classmethod
    def is_threaded(cls):
        # We want this for backwards compatibility with mpi4py versions < 2.0.0
        # currently unused after Init/Init_threaded was removed from
        # this module.
        from mpi4py import rc

        try:
            return rc.threaded
        except AttributeError:
            return rc.threads

    @classmethod
    def register_finalize_code(cls):
        if not cls._is_registered:
            atexit.register(cls.finialize_mpi_atexit)
            cls._is_registered = True

    @classmethod
    def finialize_mpi_atexit(cls):
        logger.debug('MPIChannel finializing MPI')
        if not MPI.Is_initialized():
            return
        if MPI.Is_finalized():
            return
        try:
            for x in cls._intercomms_to_disconnect:
                x.Disconnect()

        except MPI.Exception as ex:
            return

    @classmethod
    def is_multithreading_supported(cls):
        return MPI.Query_thread() == MPI.THREAD_MULTIPLE

    @option(type="boolean", sections=("channel",))
    def check_mpi(self):
        return True

    @option(type="boolean", sections=("channel",))
    def debug_with_gdb(self):
        return False

    @option(sections=("channel",))
    def hostname(self):
        return None

    @option(choices=AbstractMessageChannel.DEBUGGERS.keys(), sections=("channel",))
    def debugger(self):
        """Name of the debugger to use when starting the code"""
        return "none"

    @option(type="dict", sections=("channel",))
    def mpi_info_options(self):
<<<<<<< HEAD
        return {"map_by": "ppr:1:core:OVERSUBSCRIBE"}
    
=======
        return dict()

>>>>>>> 647a5f45
    @option(type="int", sections=("channel",))
    def max_message_length(self):
        """
        For calls to functions that can handle arrays, MPI messages may get too long for large N.
        The MPI channel will split long messages into blocks of size max_message_length.
        """
        return 1000000

    @late
    def redirect_stdout_file(self):
        return "/dev/null"

    @late
    def redirect_stderr_file(self):
        return "/dev/null"

    @late
    def debugger_method(self):
        return self.DEBUGGERS[self.debugger]

    @classmethod
    def is_supported(cls):
        if hasattr(config, "mpi") and hasattr(config.mpi, "is_enabled"):
            if not config.mpi.is_enabled:
                return False
        try:
            from mpi4py import MPI

            return True
        except ImportError:
            return False

    @option(type="boolean", sections=("channel",))
    def can_redirect_output(self):
        name_of_the_vendor, version = MPI.get_vendor()
        if name_of_the_vendor == "MPICH2":
            if "MPISPAWN_ARGV_0" in os.environ:
                return False
        return True

    @option(type="boolean", sections=("channel",))
    def must_disconnect_on_stop(self):
        name_of_the_vendor, version = MPI.get_vendor()
        if name_of_the_vendor == "MPICH2":
            if "MPISPAWN_ARGV_0" in os.environ:
                return False
        return True

    @option(type="int", sections=("channel",))
    def polling_interval_in_milliseconds(self):
        return 0

    @classmethod
    def is_root(cls):
        cls.ensure_mpi_initialized()
        return MPI.COMM_WORLD.rank == 0

    def start(self):

        logger.debug("starting mpi worker process")

        logger.debug("mpi_enabled: %s", str(self.initialize_mpi))

        if not self.debugger_method is None:
            command, arguments = self.debugger_method(
                self.full_name_of_the_worker,
                self,
                interpreter_executable=self.interpreter_executable,
                immediate_run=self.debugger_immediate_run,
            )
        else:
            if not self.can_redirect_output or (
                self.redirect_stdout_file == "none"
                and self.redirect_stderr_file == "none"
            ):

                if self.interpreter_executable is None:
                    command = self.full_name_of_the_worker
                    arguments = None
                else:
                    command = self.interpreter_executable
                    arguments = [self.full_name_of_the_worker]
            else:
                command, arguments = self.REDIRECT(
                    self.full_name_of_the_worker,
                    self.redirect_stdout_file,
                    self.redirect_stderr_file,
                    command=self.python_exe_for_redirection,
                    interpreter_executable=self.interpreter_executable,
                )

        logger.debug(
            "spawning %d mpi processes with command `%s`, arguments `%s` and environment '%s'",
            self.number_of_workers,
            command,
            arguments,
            os.environ,
        )

        self.intercomm = MPI.COMM_SELF.Spawn(
            command, arguments, self.number_of_workers, info=self.info
        )

        logger.debug("worker spawn done")

    def stop(self):
        if not self.intercomm is None:
            try:
                if self.must_disconnect_on_stop:
                    self.intercomm.Disconnect()
                else:
                    self._intercomms_to_disconnect.append(self.intercomm)
            except MPI.Exception as ex:
                if ex.error_class == MPI.ERR_OTHER:
                    type(self)._mpi_is_broken_after_possible_code_crash = True

            self.intercomm = None

    def determine_length_from_datax(self, dtype_to_arguments):
        def get_length(x):
            if x:
                try:
                    if not isinstance(x[0], str):
                        return len(x[0])
                except:
                    return 1
            return 1

        lengths = [get_length(x) for x in dtype_to_arguments.values()]
        if len(lengths) == 0:
            return 1

        return max(1, max(lengths))
<<<<<<< HEAD
        
        
    def send_message(self, call_id, function_id, dtype_to_arguments={}, encoded_units = ()):
=======

    def send_message(
        self, call_id, function_id, dtype_to_arguments={}, encoded_units=()
    ):

>>>>>>> 647a5f45
        if self.intercomm is None:
            raise exceptions.CodeException(
                "You've tried to send a message to a code that is not running"
            )

        call_count = self.determine_length_from_data(dtype_to_arguments)

        if call_count > self.max_message_length:
            self.split_message(
                call_id, function_id, call_count, dtype_to_arguments, encoded_units
            )
        else:
            if self.is_inuse():
                raise exceptions.CodeException(
                    "You've tried to send a message to a code that is already handling a message, this is not correct"
                )
            self.inuse_semaphore.acquire()
            try:
                if self._is_inuse:
                    raise exceptions.CodeException(
                        "You've tried to send a message to a code that is already handling a message, this is not correct"
                    )
                self._is_inuse = True
            finally:
                self.inuse_semaphore.release()

            message = ServerSideMPIMessage(
                call_id,
                function_id,
                call_count,
                dtype_to_arguments,
                encoded_units=encoded_units,
            )
            message.send(self.intercomm)

    def recv_message(self, call_id, function_id, handle_as_array, has_units=False):

        if self._communicated_splitted_message:
            x = self._merged_results_splitted_message
            self._communicated_splitted_message = False
            del self._merged_results_splitted_message
            return x

        message = ServerSideMPIMessage(
            polling_interval=self.polling_interval_in_milliseconds * 1000
        )
        try:
            message.receive(self.intercomm)
        except MPI.Exception as ex:
            self._is_inuse = False
            self.stop()
            raise ex
        self.inuse_semaphore.acquire()
        try:
            if not self._is_inuse:
                raise exceptions.CodeException(
                    "You've tried to recv a message to a code that is not handling a message, this is not correct"
                )
            self._is_inuse = False
        finally:
            self.inuse_semaphore.release()

        if message.error:
            error_message = (
                message.strings[0] if len(message.strings) > 0 else "no error message"
            )
            if message.call_id != call_id or message.function_id != function_id:
                self.stop()
                error_message += " - code probably died, sorry."
            raise exceptions.CodeException("Error in code: " + error_message)

        if message.call_id != call_id:
            self.stop()
            raise exceptions.CodeException(
                "Received reply for call id {0} but expected {1}".format(
                    message.call_id, call_id
                )
            )
        if message.function_id != function_id:
            self.stop()
            raise exceptions.CodeException(
                "Received reply for function id {0} but expected {1}".format(
                    message.function_id, function_id
                )
            )

        if has_units:
            return message.to_result(handle_as_array), message.encoded_units
        else:
            return message.to_result(handle_as_array)

    def nonblocking_recv_message(
        self, call_id, function_id, handle_as_array, has_units=False
    ):
        request = ServerSideMPIMessage().nonblocking_receive(self.intercomm)

        def handle_result(function):
            self._is_inuse = False

            message = function()

            if message.error:
                error_message = (
                    message.strings[0]
                    if len(message.strings) > 0
                    else "no error message"
                )
                if message.call_id != call_id or message.function_id != function_id:
                    self.stop()
                    error_message += " - code probably died, sorry."
                raise exceptions.CodeException(
                    "Error in (asynchronous) communication with worker: "
                    + error_message
                )

            if message.call_id != call_id:
                self.stop()
                raise exceptions.CodeException(
                    "Received reply for call id {0} but expected {1}".format(
                        message.call_id, call_id
                    )
                )

            if message.function_id != function_id:
                self.stop()
                raise exceptions.CodeException(
                    "Received reply for function id {0} but expected {1}".format(
                        message.function_id, function_id
                    )
                )

            if has_units:
                return message.to_result(handle_as_array), message.encoded_units
            else:
                return message.to_result(handle_as_array)

        request.add_result_handler(handle_result)

        return request

    def is_active(self):
        return self.intercomm is not None

    def is_inuse(self):
        return self._is_inuse

    def is_polling_supported(self):
        return True

    def __getstate__(self):
        return {"state": "empty"}

    def __setstate__(self, state):
        self.info = MPI.INFO_NULL
        self.cached = None
        self.intercomm = None
        self._is_inuse = False
        self._communicated_splitted_message = False
        self.inuse_semaphore = threading.Semaphore()

    @option(sections=("channel",))
    def job_scheduler(self):
        """Name of the job scheduler to use when starting the code, if given will use job scheduler to find list of hostnames for spawning"""
        return ""

    def get_info_from_job_scheduler(self, name, number_of_workers=1):
        if name == "slurm":
            return self.get_info_from_slurm(number_of_workers)
        return MPI.INFO_NULL

    @classmethod
    def get_info_from_slurm(cls, number_of_workers):
        has_slurm_env_variables = (
            "SLURM_NODELIST" in os.environ and "SLURM_TASKS_PER_NODE" in os.environ
        )
        if not has_slurm_env_variables:
            return MPI.INFO_NULL
        if not cls._scheduler_initialized:
            nodelist = slurm.parse_slurm_nodelist(os.environ["SLURM_NODELIST"])
            tasks_per_node = slurm.parse_slurm_tasks_per_node(
                os.environ["SLURM_TASKS_PER_NODE"]
            )
            all_nodes = []
            for node, tasks in zip(nodelist, tasks_per_node):
                for _ in range(tasks):
                    all_nodes.append(node)
            cls._scheduler_nodes = all_nodes
            cls._scheduler_index = 1  # start at 1 assumes that the python script is running on the first node as the first task
            cls._scheduler_initialized = True
            print("NODES:", cls._scheduler_nodes)
        hostnames = []
        count = 0
        while count < number_of_workers:
            hostnames.append(cls._scheduler_nodes[cls._scheduler_index])
            count += 1
            cls._scheduler_index += 1
            if cls._scheduler_index >= len(cls._scheduler_nodes):
                cls._scheduler_index = 0
        host = ",".join(hostnames)
        print("HOST:", host, cls._scheduler_index, os.environ["SLURM_TASKS_PER_NODE"])
        info = MPI.Info.Create()
        info["host"] = (
            host  # actually in mpich and openmpi, the host parameter is interpreted as a comma separated list of host names,
        )
        return info


class MultiprocessingMPIChannel(AbstractMessageChannel):
    """
    Message channel based on JSON messages.

    The remote party functions as a message forwarder.
    Each message is forwarded to a real application using MPI.
    This is message channel is a lot slower than the MPI message
    channel. But, it is useful during testing with
    the MPICH2 nemesis channel. As the tests will run as one
    application on one node they will cause oversaturation
    of the processor(s) on the node. Each legacy code
    will call the MPI_FINALIZE call and this call will wait
    for the MPI_FINALIZE call of the main test process. During
    this wait it will consume about 10% of the processor power.
    To mitigate this problem, we can use objects of this class
    instead of the normal MPIChannel. Then, part of the
    test is performed in a separate application (at least
    as MPI sees it) and this part can be stopped after each
    sub-test, thus removing unneeded applications.
    """

    def __init__(
        self,
        name_of_the_worker,
        legacy_interface_type=None,
        interpreter_executable=None,
        **options,
    ):
        AbstractMessageChannel.__init__(self, **options)

        self.name_of_the_worker = name_of_the_worker
        self.interpreter_executable = interpreter_executable

        if not legacy_interface_type is None:
            self.full_name_of_the_worker = self.get_full_name_of_the_worker(
                legacy_interface_type
            )
        else:
            self.full_name_of_the_worker = self.name_of_the_worker

        self.process = None

    @option(type="boolean")
    def debug_with_gdb(self):
        return False

    @option
    def hostname(self):
        return None

    def start(self):
        name_of_dir = "/tmp/amuse_" + os.getenv("USER")
        self.name_of_the_socket, self.server_socket = self._createAServerUNIXSocket(
            name_of_dir
        )
        environment = os.environ.copy()

        if "PYTHONPATH" in environment:
            environment["PYTHONPATH"] = (
                environment["PYTHONPATH"] + ":" + self._extra_path_item(__file__)
            )
        else:
            environment["PYTHONPATH"] = self._extra_path_item(__file__)

        all_options = {}
        for x in self.iter_options():
            all_options[x.name] = getattr(self, x.name)

        template = """from {3} import {4}
o = {1!r}
m = channel.MultiprocessingMPIChannel('{0}',**o)
m.run_mpi_channel('{2}')"""
        modulename = type(self).__module__
        packagagename, thismodulename = modulename.rsplit(".", 1)

        code_string = template.format(
            self.full_name_of_the_worker,
            all_options,
            self.name_of_the_socket,
            packagagename,
            thismodulename,
        )
        self.process = Popen([sys.executable, "-c", code_string], env=environment)
        self.client_socket, undef = self.server_socket.accept()

    def is_active(self):
        return self.process is not None

    def stop(self):
        self._send(
            self.client_socket,
            (
                "stop",
                (),
            ),
        )
        result = self._recv(self.client_socket)
        self.process.wait()
        self.client_socket.close()
        self.server_socket.close()
        self._remove_socket(self.name_of_the_socket)
        self.process = None

    def run_mpi_channel(self, name_of_the_socket):
        channel = MpiChannel(self.full_name_of_the_worker, **self._local_options)
        channel.start()
        socket = self._createAClientUNIXSocket(name_of_the_socket)
        try:
            is_running = True
            while is_running:
                message, args = self._recv(socket)
                result = None
                if message == "stop":
                    channel.stop()
                    is_running = False
                if message == "send_message":
                    result = channel.send_message(*args)
                if message == "recv_message":
                    result = channel.recv_message(*args)
                self._send(socket, result)
        finally:
            socket.close()

    def send_message(
        self, call_id=0, function_id=-1, dtype_to_arguments={}, encoded_units=()
    ):
        self._send(
            self.client_socket,
            (
                "send_message",
                (call_id, function_id, dtype_to_arguments),
            ),
        )
        result = self._recv(self.client_socket)
        return result

    def recv_message(
        self, call_id=0, function_id=-1, handle_as_array=False, has_units=False
    ):
        self._send(
            self.client_socket,
            (
                "recv_message",
                (call_id, function_id, handle_as_array),
            ),
        )
        result = self._recv(self.client_socket)
        return result

    def _send(self, client_socket, message):
        message_string = pickle.dumps(message)
        header = struct.pack("i", len(message_string))
        client_socket.sendall(header)
        client_socket.sendall(message_string)

    def _recv(self, client_socket):
        header = self._receive_all(client_socket, 4)
        length = struct.unpack("i", header)
        message_string = self._receive_all(client_socket, length[0])
        return pickle.loads(message_string)

    def _receive_all(self, client_socket, number_of_bytes):
        block_size = 4096
        bytes_left = number_of_bytes
        blocks = []
        while bytes_left > 0:
            if bytes_left < block_size:
                block_size = bytes_left
            block = client_socket.recv(block_size)
            blocks.append(block)
            bytes_left -= len(block)
        return bytearray().join(blocks)

    def _createAServerUNIXSocket(self, name_of_the_directory, name_of_the_socket=None):
        import uuid
        import socket

        if name_of_the_socket == None:
            name_of_the_socket = os.path.join(name_of_the_directory, str(uuid.uuid1()))

        if not os.path.exists(name_of_the_directory):
            os.makedirs(name_of_the_directory)

        server_socket = socket.socket(socket.AF_UNIX, socket.SOCK_STREAM)
        self._remove_socket(name_of_the_socket)
        server_socket.bind(name_of_the_socket)
        server_socket.listen(5)
        return (name_of_the_socket, server_socket)

    def _createAClientUNIXSocket(self, name_of_the_socket):
        import socket

        client_socket = socket.socket(socket.AF_UNIX, socket.SOCK_STREAM)
        # client_socket.settimeout(0)header
        client_socket.connect(name_of_the_socket)
        return client_socket

    def _remove_socket(self, name_of_the_socket):
        try:
            os.remove(name_of_the_socket)
        except OSError:
            pass

    def _extra_path_item(self, path_of_the_module):
        result = ""
        for x in sys.path:
            if path_of_the_module.startswith(x):
                if len(x) > len(result):
                    result = x
        return result

    @option(choices=AbstractMessageChannel.DEBUGGERS.keys(), sections=("channel",))
    def debugger(self):
        """Name of the debugger to use when starting the code"""
        return "none"

    @option(type="boolean")
    def check_mpi(self):
        return True


class SocketMessage(AbstractMessage):

    def _receive_all(self, nbytes, thesocket):

        # logger.debug("receiving %d bytes", nbytes)

        result = []

        while nbytes > 0:
            chunk = min(nbytes, 10240)
            data_bytes = thesocket.recv(chunk)

            if len(data_bytes) == 0:
                raise exceptions.CodeException("lost connection to code")

            result.append(data_bytes)
            nbytes -= len(data_bytes)
            # logger.debug("got %d bytes, result length = %d", len(data_bytes), len(result))

        if len(result) > 0:
            return type(result[0])().join(result)
        else:
            return b""

    def receive(self, socket):

        # logger.debug("receiving message")

        header_bytes = self._receive_all(44, socket)

        flags = numpy.frombuffer(header_bytes, dtype="b", count=4, offset=0)

        if flags[0] != self.big_endian:
            raise exceptions.CodeException(
                "endianness in message does not match native endianness"
            )

        if flags[1]:
            self.error = True
        else:
            self.error = False

        header = numpy.copy(numpy.frombuffer(header_bytes, dtype="i", offset=0))

        # logger.debug("receiving message with flags %s and header %s", flags, header)

        # id of this call
        self.call_id = header[1]

        # function ID
        self.function_id = header[2]

        # number of calls in this message
        self.call_count = header[3]

        # number of X's in TOTAL
        number_of_ints = header[4]
        number_of_longs = header[5]
        number_of_floats = header[6]
        number_of_doubles = header[7]
        number_of_booleans = header[8]
        number_of_strings = header[9]
        number_of_units = header[10]

        self.ints = self.receive_ints(socket, number_of_ints)
        self.longs = self.receive_longs(socket, number_of_longs)
        self.floats = self.receive_floats(socket, number_of_floats)
        self.doubles = self.receive_doubles(socket, number_of_doubles)
        self.booleans = self.receive_booleans(socket, number_of_booleans)
        self.strings = self.receive_strings(socket, number_of_strings)
        self.encoded_units = self.receive_doubles(socket, number_of_units)

        # logger.debug("message received")

    def receive_ints(self, socket, count):
        if count > 0:
            nbytes = count * 4  # size of int

            data_bytes = self._receive_all(nbytes, socket)

            result = numpy.copy(numpy.frombuffer(data_bytes, dtype="int32"))

            return result
        else:
            return []

    def receive_longs(self, socket, count):
        if count > 0:
            nbytes = count * 8  # size of long

            data_bytes = self._receive_all(nbytes, socket)

            result = numpy.copy(numpy.frombuffer(data_bytes, dtype="int64"))

            return result
        else:
            return []

    def receive_floats(self, socket, count):
        if count > 0:
            nbytes = count * 4  # size of float

            data_bytes = self._receive_all(nbytes, socket)

            result = numpy.copy(numpy.frombuffer(data_bytes, dtype="f4"))

            return result
        else:
            return []

    def receive_doubles(self, socket, count):
        if count > 0:
            nbytes = count * 8  # size of double

            data_bytes = self._receive_all(nbytes, socket)

            result = numpy.copy(numpy.frombuffer(data_bytes, dtype="f8"))

            return result
        else:
            return []

    def receive_booleans(self, socket, count):
        if count > 0:
            nbytes = count * 1  # size of boolean/byte

            data_bytes = self._receive_all(nbytes, socket)

            result = numpy.copy(numpy.frombuffer(data_bytes, dtype="b"))

            return result
        else:
            return []

    def receive_strings(self, socket, count):
        if count > 0:
            lengths = self.receive_ints(socket, count)

            total = lengths.sum() + len(lengths)

            data_bytes = self._receive_all(total, socket)

            strings = []
            begin = 0
            for size in lengths:
                strings.append(data_bytes[begin : begin + size].decode("utf-8"))
                begin = begin + size + 1

            return numpy.array(strings)
        else:
            return []

    def nonblocking_receive(self, socket):
        return async_request.ASyncSocketRequest(self, socket)

    def send(self, socket):

        flags = numpy.array(
            [self.big_endian, self.error, len(self.encoded_units) > 0, False], dtype="b"
        )

        header = numpy.array(
            [
                self.call_id,
                self.function_id,
                self.call_count,
                len(self.ints),
                len(self.longs),
                len(self.floats),
                len(self.doubles),
                len(self.booleans),
                len(self.strings),
                len(self.encoded_units),
            ],
            dtype="i",
        )

        # logger.debug("sending message with flags %s and header %s", flags, header)

        socket.sendall(flags.tobytes())

        socket.sendall(header.tobytes())

        self.send_ints(socket, self.ints)
        self.send_longs(socket, self.longs)
        self.send_floats(socket, self.floats)
        self.send_doubles(socket, self.doubles)
        self.send_booleans(socket, self.booleans)
        self.send_strings(socket, self.strings)
        self.send_doubles(socket, self.encoded_units)

        # logger.debug("message send")

    def send_doubles(self, socket, array):
        if len(array) > 0:
            data_buffer = numpy.array(array, dtype="f8")
            socket.sendall(data_buffer.tobytes())

    def send_ints(self, socket, array):
        if len(array) > 0:
            data_buffer = numpy.array(array, dtype="int32")
            socket.sendall(data_buffer.tobytes())

    def send_floats(self, socket, array):
        if len(array) > 0:
            data_buffer = numpy.array(array, dtype="f4")
            socket.sendall(data_buffer.tobytes())

    def send_strings(self, socket, array):
        if len(array) > 0:

            lengths = numpy.array([len(s) for s in array], dtype="int32")
            chars = (chr(0).join(array) + chr(0)).encode("utf-8")

            if len(chars) != lengths.sum() + len(lengths):
                raise Exception(
                    "send_strings size mismatch {0} vs {1}".format(
                        len(chars), lengths.sum() + len(lengths)
                    )
                )

            self.send_ints(socket, lengths)
            socket.sendall(chars)

    def send_booleans(self, socket, array):
        if len(array) > 0:
            data_buffer = numpy.array(array, dtype="b")
            socket.sendall(data_buffer.tobytes())

    def send_longs(self, socket, array):
        if len(array) > 0:
            data_buffer = numpy.array(array, dtype="int64")
            socket.sendall(data_buffer.tobytes())


class SocketChannel(AbstractMessageChannel):

    def __init__(
        self,
        name_of_the_worker,
        legacy_interface_type=None,
        interpreter_executable=None,
        remote_env=None,
        **options,
    ):
        AbstractMessageChannel.__init__(self, **options)

        # logging.getLogger().setLevel(logging.DEBUG)

        logger.debug("initializing SocketChannel with options %s", options)

        # self.name_of_the_worker = name_of_the_worker + "_sockets"
        self.name_of_the_worker = name_of_the_worker

        self.interpreter_executable = interpreter_executable

        if self.hostname == None:
            self.hostname = "localhost"

        if self.hostname not in ["localhost", socket.gethostname()]:
            self.remote = True
            self.must_check_if_worker_is_up_to_date = False
        else:
            self.remote = False

        self.id = 0

        if not legacy_interface_type is None:
            self.full_name_of_the_worker = self.get_full_name_of_the_worker(
                legacy_interface_type
            )
        else:
            self.full_name_of_the_worker = self.name_of_the_worker

        logger.debug("full name of worker is %s", self.full_name_of_the_worker)

        self._is_inuse = False
        self._communicated_splitted_message = False
        self.socket = None

        self.remote_env = remote_env

    @option(sections=("channel",))
    def mpiexec(self):
        """mpiexec with arguments"""
<<<<<<< HEAD
        return shutil.which('mpiexec')
=======
        if len(config.mpi.mpiexec):
            return config.mpi.mpiexec
        return ""
>>>>>>> 647a5f45

    @option(sections=("channel",))
    def mpiexec_number_of_workers_flag(self):
        """flag to use, so that the number of workers are defined"""
        return "-n"

    @late
    def debugger_method(self):
        return self.DEBUGGERS[self.debugger]

    def accept_worker_connection(self, server_socket, process):
        # wait for the worker to connect. check if the process is still running once in a while

        for i in range(0, 60):
            # logger.debug("accepting connection")

            try:
                server_socket.settimeout(1.0)
                return server_socket.accept()
            except socket.timeout:
                # update and read returncode
                if process.poll() is not None:
                    raise exceptions.CodeException(
                        "could not connect to worker, worker process terminated"
                    )
                # logger.error("worker not connecting, waiting...")

        raise exceptions.CodeException("worker still not started after 60 seconds")

    def generate_command_and_arguments(self, server_address, port):
        arguments = []

        if not self.debugger_method is None:
            command, arguments = self.debugger_method(
                self.full_name_of_the_worker,
                self,
                interpreter_executable=self.interpreter_executable,
            )
        else:
            if (
                self.redirect_stdout_file == "none"
                and self.redirect_stderr_file == "none"
            ):

                if self.interpreter_executable is None:
                    command = self.full_name_of_the_worker
                    arguments = []
                else:
                    command = self.interpreter_executable
                    arguments = [self.full_name_of_the_worker]
            else:
                command, arguments = self.REDIRECT(
                    self.full_name_of_the_worker,
                    self.redirect_stdout_file,
                    self.redirect_stderr_file,
                    command=self.python_exe_for_redirection,
                    interpreter_executable=self.interpreter_executable,
                )

        # start arguments with command
        arguments.insert(0, command)

        if self.initialize_mpi and len(self.mpiexec) > 0:
            mpiexec = shlex.split(self.mpiexec)
            # prepend with mpiexec and arguments back to front
            arguments.insert(0, str(self.number_of_workers))
            arguments.insert(0, self.mpiexec_number_of_workers_flag)
            arguments[:0] = mpiexec
            command = mpiexec[0]

            # append with port and hostname where the worker should connect
            arguments.append(port)
            # hostname of this machine
            arguments.append(server_address)

            # initialize MPI inside worker executable
            arguments.append("true")
        else:
            # append arguments with port and socket where the worker should connect
            arguments.append(port)
            # local machine
            arguments.append(server_address)

            # do not initialize MPI inside worker executable
            arguments.append("false")

        return command, arguments

    def remote_env_string(self, hostname):
        if self.remote_env is None:
            if hostname in self.remote_envs.keys():
                return "source " + self.remote_envs[hostname] + "\n"
            else:
                return ""
        else:
            return "source " + self.remote_env + "\n"

    def generate_remote_command_and_arguments(self, hostname, server_address, port):

<<<<<<< HEAD
    def generate_remote_command_and_arguments(self,hostname, server_address,port):
        # Disabled when the new build system was introduced, because we need to make
        # a new way of detecting the remote installation. The PyPI packages never
        # included it anyway. TODO
        raise Exception("Distributed AMUSE is disabled")

=======
>>>>>>> 647a5f45
        # get remote config
        args = ["ssh", "-T", hostname]

        command = (
            self.remote_env_string(self.hostname)
            + "amusifier --get-amuse-config"
            + "\n"
        )

        proc = Popen(args, stdout=PIPE, stdin=PIPE, executable="ssh")
        out, err = proc.communicate(command.encode())

        try:
            remote_config = parse_configmk_lines(
                out.decode().split("\n"), "remote config at " + self.hostname
            )
        except:
            raise Exception(
                f"failed getting remote config from {self.hostname} - please check remote_env argument ({self.remote_env})"
            )

        # get remote amuse package dir
        command = (
            self.remote_env_string(self.hostname)
            + "amusifier --get-amuse-package-dir"
            + "\n"
        )

        proc = Popen(args, stdout=PIPE, stdin=PIPE, executable="ssh")
        out, err = proc.communicate(command.encode())

        remote_package_dir = out.decode().strip(" \n\t")
        local_package_dir = get_amuse_package_dir()

        mpiexec = remote_config["MPIEXEC"]
        initialize_mpi = remote_config["MPI_ENABLED"] == "yes"
        run_command_redirected_file = run_command_redirected.__file__.replace(
            local_package_dir, remote_package_dir
        )
        interpreter_executable = (
            None if self.interpreter_executable == None else remote_config["PYTHON"]
        )
        # dynamic python workers? (should be send over)
        full_name_of_the_worker = self.full_name_of_the_worker.replace(
            local_package_dir, remote_package_dir
        )
        python_exe_for_redirection = remote_config["PYTHON"]

        if not self.debugger_method is None:
            raise Exception("remote socket channel debugging not yet supported")
            # command, arguments = self.debugger_method(self.full_name_of_the_worker, self, interpreter_executable=self.interpreter_executable)
        else:
            if (
                self.redirect_stdout_file == "none"
                and self.redirect_stderr_file == "none"
            ):

                if interpreter_executable is None:
                    command = full_name_of_the_worker
                    arguments = []
                else:
                    command = interpreter_executable
                    arguments = [full_name_of_the_worker]
            else:
                command, arguments = self.REDIRECT(
                    full_name_of_the_worker,
                    self.redirect_stdout_file,
                    self.redirect_stderr_file,
                    command=python_exe_for_redirection,
                    interpreter_executable=interpreter_executable,
                    run_command_redirected_file=run_command_redirected_file,
                )

        # start arguments with command
        arguments.insert(0, command)

        if initialize_mpi and len(mpiexec) > 0:
            mpiexec = shlex.split(mpiexec)
            # prepend with mpiexec and arguments back to front
            arguments.insert(0, str(self.number_of_workers))
            arguments.insert(0, self.mpiexec_number_of_workers_flag)
            arguments[:0] = mpiexec
            command = mpiexec[0]

            # append with port and hostname where the worker should connect
            arguments.append(port)
            # hostname of this machine
            arguments.append(server_address)

            # initialize MPI inside worker executable
            arguments.append("true")
        else:
            # append arguments with port and socket where the worker should connect
            arguments.append(port)
            # local machine
            arguments.append(server_address)

            # do not initialize MPI inside worker executable
            arguments.append("false")

        return command, arguments

    def start(self):

        server_socket = socket.socket(socket.AF_INET, socket.SOCK_STREAM)

        server_address = self.get_host_ip(self.hostname)

        server_socket.bind((server_address, 0))
        server_socket.settimeout(1.0)
        server_socket.listen(1)

        logger.debug(
            "starting socket worker process, listening for worker connection on %s",
            server_socket.getsockname(),
        )

        # this option set by CodeInterface
        logger.debug("mpi_enabled: %s", str(self.initialize_mpi))

        # set arguments to name of the worker, and port number we listen on

        self.stdout = None
        self.stderr = None

        if self.remote:
            command, arguments = self.generate_remote_command_and_arguments(
                self.hostname, server_address, str(server_socket.getsockname()[1])
            )
        else:
            command, arguments = self.generate_command_and_arguments(
                server_address, str(server_socket.getsockname()[1])
            )

        if self.remote:
            logger.debug(
                "starting remote process on %s with command `%s`, arguments `%s` and environment '%s'",
                self.hostname,
                command,
                arguments,
                os.environ,
            )
            ssh_command = self.remote_env_string(self.hostname) + " ".join(arguments)
            arguments = ["ssh", "-T", self.hostname]
            command = "ssh"
            self.process = Popen(
                arguments,
                executable=command,
                stdin=PIPE,
                stdout=None,
                stderr=None,
                close_fds=self.close_fds,
            )
            self.process.stdin.write(ssh_command.encode())
            self.process.stdin.close()
        else:
            logger.debug(
                "starting process with command `%s`, arguments `%s` and environment '%s'",
                command,
                arguments,
                os.environ,
            )
            # ~ print(arguments)
            self.process = Popen(
                arguments,
                executable=command,
                stdin=PIPE,
                stdout=None,
                stderr=None,
                close_fds=self.close_fds,
            )

        logger.debug("waiting for connection from worker")
        self.socket, address = self.accept_worker_connection(
            server_socket, self.process
        )

        self.socket.setblocking(1)

        self.socket.setsockopt(socket.SOL_TCP, socket.TCP_NODELAY, 1)

        server_socket.close()

        # logger.debug("got connection from %s", address)

        # logger.info("worker %s initialized", self.name_of_the_worker)

    @option(type="boolean", sections=("sockets_channel",))
    def close_fds(self):
        """close open file descriptors when spawning child process"""
        return False

    @option(type="dict", sections=("sockets_channel",))
    def remote_envs(self):
        """dict of remote machine - enviroment (source ..)  pairs"""
        return dict()

    @option(choices=AbstractMessageChannel.DEBUGGERS.keys(), sections=("channel",))
    def debugger(self):
        """Name of the debugger to use when starting the code"""
        return "none"

    @option(sections=("channel",))
    def hostname(self):
        return None

    def stop(self):
        if self.socket == None:
            return

        logger.debug("stopping socket worker %s", self.name_of_the_worker)
        self.socket.close()

        self.socket = None

        if not self.process.stdin is None:
            self.process.stdin.close()

        # should lookinto using poll with a timeout or some other mechanism
        # when debugger method is on, no killing
        count = 0
        while count < 5:
            returncode = self.process.poll()
            if not returncode is None:
                break
            time.sleep(0.2)
            count += 1

        if not self.stdout is None:
            self.stdout.close()

        if not self.stderr is None:
            self.stderr.close()

    def is_active(self):
        return self.socket is not None

    def is_inuse(self):
        return self._is_inuse

    def determine_length_from_datax(self, dtype_to_arguments):
        def get_length(type_and_values):
            argument_type, argument_values = type_and_values
            if argument_values:
                result = 1
                for argument_value in argument_values:
                    try:
                        if not isinstance(argument_value, str):
                            result = max(result, len(argument_value))
                    except:
                        result = max(result, 1)
                return result

        lengths = [get_length(x) for x in dtype_to_arguments.items()]
        if len(lengths) == 0:
            return 1

        return max(1, max(lengths))

    def send_message(
        self, call_id, function_id, dtype_to_arguments={}, encoded_units=()
    ):

        call_count = self.determine_length_from_data(dtype_to_arguments)

        # logger.info("sending message for call id %d, function %d, length %d", id, tag, length)

        if self.is_inuse():
            raise exceptions.CodeException(
                "You've tried to send a message to a code that is already handling a message, this is not correct"
            )
        if self.socket is None:
            raise exceptions.CodeException(
                "You've tried to send a message to a code that is not running"
            )

        if call_count > self.max_message_length:
            self.split_message(
                call_id, function_id, call_count, dtype_to_arguments, encoded_units
            )
        else:
            message = SocketMessage(
                call_id,
                function_id,
                call_count,
                dtype_to_arguments,
                encoded_units=encoded_units,
            )
            message.send(self.socket)

            self._is_inuse = True

    def recv_message(self, call_id, function_id, handle_as_array, has_units=False):

        self._is_inuse = False

        if self._communicated_splitted_message:
            x = self._merged_results_splitted_message
            self._communicated_splitted_message = False
            del self._merged_results_splitted_message
            return x

        message = SocketMessage()

        message.receive(self.socket)

        if message.error:
            error_message = (
                message.strings[0] if len(message.strings) > 0 else "no error message"
            )
            if message.call_id != call_id or message.function_id != function_id:
                self.stop()
                error_message += " - code probably died, sorry."
            raise exceptions.CodeException("Error in code: " + error_message)

        if message.call_id != call_id:
            self.stop()
            raise exceptions.CodeException(
                "Received reply for call id {0} but expected {1}".format(
                    message.call_id, call_id
                )
            )
        if message.function_id != function_id:
            self.stop()
            raise exceptions.CodeException(
                "Received reply for function id {0} but expected {1}".format(
                    message.function_id, function_id
                )
            )

        if has_units:
            return message.to_result(handle_as_array), message.encoded_units
        else:
            return message.to_result(handle_as_array)

    def nonblocking_recv_message(
        self, call_id, function_id, handle_as_array, has_units=False
    ):
        request = SocketMessage().nonblocking_receive(self.socket)

        def handle_result(function):
            self._is_inuse = False

            message = function()

            if message.error:
                error_message = (
                    message.strings[0]
                    if len(message.strings) > 0
                    else "no error message"
                )
                if message.call_id != call_id or message.function_id != function_id:
                    self.stop()
                    error_message += " - code probably died, sorry."
                raise exceptions.CodeException(
                    "Error in (asynchronous) communication with worker: "
                    + error_message
                )

            if message.call_id != call_id:
                self.stop()
                raise exceptions.CodeException(
                    "Received reply for call id {0} but expected {1}".format(
                        message.call_id, call_id
                    )
                )

            if message.function_id != function_id:
                self.stop()
                raise exceptions.CodeException(
                    "Received reply for function id {0} but expected {1}".format(
                        message.function_id, function_id
                    )
                )

            if has_units:
                return message.to_result(handle_as_array), message.encoded_units
            else:
                return message.to_result(handle_as_array)

        request.add_result_handler(handle_result)

        return request

    @option(type="int", sections=("channel",))
    def max_message_length(self):
        """
        For calls to functions that can handle arrays, MPI messages may get too long for large N.
        The MPI channel will split long messages into blocks of size max_message_length.
        """
        return 1000000

    def sanitize_host(self, hostname):
        if "@" in hostname:
            return hostname.split("@")[1]
        return hostname

    def get_host_ip(self, client):
        s = socket.socket(socket.AF_INET, socket.SOCK_DGRAM)
        s.connect((self.sanitize_host(client), 80))
        ip = s.getsockname()[0]
        s.close()
        return ip

    def makedirs(self, directory):
        if self.remote:
            args = ["ssh", "-T", self.hostname]
            command = f"mkdir -p {directory}\n"
            proc = Popen(args, stdout=PIPE, stdin=PIPE, executable="ssh")
            out, err = proc.communicate(command.encode())
        else:
            os.makedirs(directory)


class OutputHandler(threading.Thread):

    def __init__(self, stream, port):
        threading.Thread.__init__(self)
        self.stream = stream

        logger.debug("output handler connecting to daemon at %d", port)

        self.socket = socket.socket(socket.AF_INET, socket.SOCK_STREAM)

        address = ("localhost", port)

        try:
            self.socket.connect(address)
        except:
            raise exceptions.CodeException(
                "Could not connect to Distributed Daemon at " + str(address)
            )

        self.socket.setsockopt(socket.SOL_TCP, socket.TCP_NODELAY, 1)

        self.socket.sendall("TYPE_OUTPUT".encode("utf-8"))

        # fetch ID of this connection

        result = SocketMessage()
        result.receive(self.socket)

        self.id = result.strings[0]

        logger.debug("output handler successfully connected to daemon at %d", port)
        self.daemon = True
        self.start()

    def run(self):

        while True:
            # logger.debug("receiving data for output")
            data = self.socket.recv(1024)

            if len(data) == 0:
                # logger.debug("end of output", len(data))
                return

            # logger.debug("got %d bytes", len(data))

            self.stream.write(data)


class DistributedChannel(AbstractMessageChannel):

    default_distributed_instance = None

    @staticmethod
    def getStdoutID(instance):
        if not hasattr(instance, "_stdoutHandler") or instance._stdoutHandler is None:
            instance._stdoutHandler = OutputHandler(sys.stdout, instance.port)

        return instance._stdoutHandler.id

    @staticmethod
    def getStderrID(instance):
        if not hasattr(instance, "_stderrHandler") or instance._stderrHandler is None:
            instance._stderrHandler = OutputHandler(sys.stderr, instance.port)

        return instance._stderrHandler.id

    def __init__(
        self,
        name_of_the_worker,
        legacy_interface_type=None,
        interpreter_executable=None,
        distributed_instance=None,
        dynamic_python_code=False,
        **options,
    ):
        AbstractMessageChannel.__init__(self, **options)

        self._is_inuse = False
        self._communicated_splitted_message = False

        if distributed_instance is None:
            if self.default_distributed_instance is None:
                raise Exception(
                    "No default distributed instance present, and none explicitly passed to code"
                )
            self.distributed_instance = self.default_distributed_instance
        else:
            self.distributed_instance = distributed_instance

        # logger.setLevel(logging.DEBUG)

        logger.info("initializing DistributedChannel with options %s", options)

        self.socket = None

        self.name_of_the_worker = name_of_the_worker
        self.interpreter_executable = interpreter_executable

        self.dynamic_python_code = dynamic_python_code

        if self.number_of_workers == 0:
            self.number_of_workers = 1

        if self.label == None:
            self.label = ""

        logger.debug(
            "number of workers is %d, number of threads is %s, label is %s",
            self.number_of_workers,
            self.number_of_threads,
            self.label,
        )

        self.daemon_host = (
            "localhost"  # Distributed process always running on the local machine
        )
        self.daemon_port = (
            self.distributed_instance.port
        )  # Port number for the Distributed process

        logger.debug("port is %d", self.daemon_port)

        self.id = 0

        if not legacy_interface_type is None:
            # worker specified by type. Figure out where this file is
            # mostly (only?) used by dynamic python codes
            directory_of_this_module = os.path.dirname(
                inspect.getfile(legacy_interface_type)
            )
            worker_path = os.path.join(
                directory_of_this_module, self.name_of_the_worker
            )
            self.full_name_of_the_worker = os.path.normpath(
                os.path.abspath(worker_path)
            )

            self.name_of_the_worker = os.path.basename(self.full_name_of_the_worker)

        else:
            # worker specified by executable (usually already absolute)
            self.full_name_of_the_worker = os.path.normpath(
                os.path.abspath(self.name_of_the_worker)
            )

        global_options = GlobalOptions()

        self.executable = os.path.relpath(
            self.full_name_of_the_worker, global_options.amuse_rootdirectory
        )

        self.worker_dir = os.path.dirname(self.full_name_of_the_worker)

        logger.debug("executable is %s", self.executable)
        logger.debug("full name of the worker is %s", self.full_name_of_the_worker)

        logger.debug("worker dir is %s", self.worker_dir)

        self._is_inuse = False

    def check_if_worker_is_up_to_date(self, object):
        #         if self.hostname != 'localhost':
        #             return
        #
        #         logger.debug("hostname = %s, checking for worker", self.hostname)
        #
        #         AbstractMessageChannel.check_if_worker_is_up_to_date(self, object)

        pass

    def start(self):
        logger.debug("connecting to daemon")

        # if redirect = none, set output file to console stdout stream ID, otherwise make absolute
        if self.redirect_stdout_file == "none":
            self.redirect_stdout_file = self.getStdoutID(self.distributed_instance)
        else:
            self.redirect_stdout_file = os.path.abspath(self.redirect_stdout_file)

        # if redirect = none, set error file to console stderr stream ID, otherwise make absolute
        if self.redirect_stderr_file == "none":
            self.redirect_stderr_file = self.getStderrID(self.distributed_instance)
        else:
            self.redirect_stderr_file = os.path.abspath(self.redirect_stderr_file)

        logger.debug("output send to = " + self.redirect_stdout_file)

        logger.debug("error send to = " + self.redirect_stderr_file)

        self.socket = socket.socket(socket.AF_INET, socket.SOCK_STREAM)
        try:
            self.socket.connect((self.daemon_host, self.daemon_port))
        except:
            self.socket = None
            raise exceptions.CodeException(
                "Could not connect to Ibis Daemon at " + str(self.daemon_port)
            )

        self.socket.setblocking(1)

        self.socket.setsockopt(socket.SOL_TCP, socket.TCP_NODELAY, 1)

        self.socket.sendall("TYPE_WORKER".encode("utf-8"))

        arguments = {
            "string": [
                self.executable,
                self.redirect_stdout_file,
                self.redirect_stderr_file,
                self.label,
                self.worker_dir,
            ],
            "int32": [self.number_of_workers, self.number_of_threads],
            "bool": [self.dynamic_python_code],
        }

        message = SocketMessage(
            call_id=1, function_id=10101010, call_count=1, dtype_to_arguments=arguments
        )

        message.send(self.socket)

        logger.info("waiting for worker %s to be initialized", self.name_of_the_worker)

        result = SocketMessage()
        result.receive(self.socket)

        if result.error:
            logger.error("Could not start worker: %s", result.strings[0])
            self.stop()
            raise exceptions.CodeException(
                "Could not start worker for "
                + self.name_of_the_worker
                + ": "
                + result.strings[0]
            )

        self.remote_amuse_dir = result.strings[0]

        logger.info("worker %s initialized", self.name_of_the_worker)
        logger.info("worker remote amuse dir = %s", self.remote_amuse_dir)

    @option(choices=AbstractMessageChannel.DEBUGGERS.keys(), sections=("channel",))
    def debugger(self):
        """Name of the debugger to use when starting the code"""
        return "none"

    def get_amuse_root_directory(self):
        return self.remote_amuse_dir

    @option(type="int", sections=("channel",))
    def number_of_threads(self):
        return 0

    @option(type="string", sections=("channel",))
    def label(self):
        return None

    def stop(self):
        if self.socket is not None:
            logger.info("stopping worker %s", self.name_of_the_worker)
            self.socket.close()
            self.socket = None

    def is_active(self):
        return self.socket is not None

    def is_inuse(self):
        return self._is_inuse

    def determine_length_from_datax(self, dtype_to_arguments):
        def get_length(x):
            if x:
                try:
                    if not isinstance(x[0], str):
                        return len(x[0])
                except:
                    return 1

        lengths = [get_length(x) for x in dtype_to_arguments.values()]
        if len(lengths) == 0:
            return 1

        return max(1, max(lengths))

    def send_message(
        self, call_id, function_id, dtype_to_arguments={}, encoded_units=None
    ):

        call_count = self.determine_length_from_data(dtype_to_arguments)

        logger.debug(
            "sending message for call id %d, function %d, length %d",
            call_id,
            function_id,
            call_count,
        )

        if self.is_inuse():
            raise exceptions.CodeException(
                "You've tried to send a message to a code that is already handling a message, this is not correct"
            )
        if self.socket is None:
            raise exceptions.CodeException(
                "You've tried to send a message to a code that is not running"
            )

        if call_count > self.max_message_length:
            self.split_message(
                call_id, function_id, call_count, dtype_to_arguments, encoded_units
            )
        else:
            message = SocketMessage(
                call_id, function_id, call_count, dtype_to_arguments, False, False
            )
            message.send(self.socket)

            self._is_inuse = True

    def recv_message(self, call_id, function_id, handle_as_array, has_units=False):

        self._is_inuse = False

        if self._communicated_splitted_message:
            x = self._merged_results_splitted_message
            self._communicated_splitted_message = False
            del self._merged_results_splitted_message
            return x

        message = SocketMessage()

        message.receive(self.socket)

        if message.error:
            error_message = (
                message.strings[0] if len(message.strings) > 0 else "no error message"
            )
            if message.call_id != call_id or message.function_id != function_id:
                # ~ self.stop()
                error_message += " - code probably died, sorry."
            raise exceptions.CodeException("Error in worker: " + error_message)

        if has_units:
            return message.to_result(handle_as_array), message.encoded_units
        else:
            return message.to_result(handle_as_array)

    def nonblocking_recv_message(
        self, call_id, function_id, handle_as_array, has_units=False
    ):
        #       raise exceptions.CodeException("Nonblocking receive not supported by DistributedChannel")
        request = SocketMessage().nonblocking_receive(self.socket)

        def handle_result(function):
            self._is_inuse = False

            message = function()

            if message.error:
                error_message = (
                    message.strings[0]
                    if len(message.strings) > 0
                    else "no error message"
                )
                if message.call_id != call_id or message.function_id != function_id:
                    self.stop()
                    error_message += " - code probably died, sorry."
                raise exceptions.CodeException(
                    "Error in (asynchronous) communication with worker: "
                    + error_message
                )

            if message.call_id != call_id:
                self.stop()
                raise exceptions.CodeException(
                    "Received reply for call id {0} but expected {1}".format(
                        message.call_id, call_id
                    )
                )

            if message.function_id != function_id:
                self.stop()
                raise exceptions.CodeException(
                    "Received reply for function id {0} but expected {1}".format(
                        message.function_id, function_id
                    )
                )

            if has_units:
                return message.to_result(handle_as_array), message.encoded_units
            else:
                return message.to_result(handle_as_array)

        request.add_result_handler(handle_result)

        return request

    @option(type="int", sections=("channel",))
    def max_message_length(self):
        """
        For calls to functions that can handle arrays, MPI messages may get too long for large N.
        The MPI channel will split long messages into blocks of size max_message_length.
        """
        return 1000000


class LocalChannel(AbstractMessageChannel):

    def __init__(
        self,
        name_of_the_worker,
        legacy_interface_type=None,
        interpreter_executable=None,
        distributed_instance=None,
        dynamic_python_code=False,
        **options,
    ):
        AbstractMessageChannel.__init__(self, **options)
        MpiChannel.ensure_mpi_initialized()

        if not legacy_interface_type is None:
            self.so_module = legacy_interface_type.__so_module__
            self.package, _ = legacy_interface_type.__module__.rsplit(".", 1)
        else:
            raise Exception(
                "Need to give the legacy interface type for the local channel"
            )

        self.legacy_interface_type = legacy_interface_type
        self._is_inuse = False
        self.module = None

    def check_if_worker_is_up_to_date(self, object):
        pass

    def start(self):
        from . import import_module
        from . import python_code

        module = import_module.import_unique(self.package + "." + self.so_module)
        print(module, self.package + "." + self.so_module)
        module.set_comm_world(MPI.COMM_SELF)
        self.local_implementation = python_code.CythonImplementation(
            module, self.legacy_interface_type
        )
        self.module = module

    def stop(self):
        from . import import_module

        import_module.cleanup_module(self.module)
        self.module = None

    def is_active(self):
        return not self.module is None

    def is_inuse(self):
        return self._is_inuse

    def send_message(
        self, call_id, function_id, dtype_to_arguments={}, encoded_units=None
    ):

        call_count = self.determine_length_from_data(dtype_to_arguments)

        self.message = LocalMessage(
            call_id,
            function_id,
            call_count,
            dtype_to_arguments,
            encoded_units=encoded_units,
        )
        self.is_inuse = True

    def recv_message(self, call_id, function_id, handle_as_array, has_units=False):
        output_message = LocalMessage(call_id, function_id, self.message.call_count)

        self.local_implementation.handle_message(self.message, output_message)

        if has_units:
            return (
                output_message.to_result(handle_as_array),
                output_message.encoded_units,
            )
        else:
            return output_message.to_result(handle_as_array)

    def nonblocking_recv_message(self, call_id, function_id, handle_as_array):
        pass

    def determine_length_from_datax(self, dtype_to_arguments):
        def get_length(x):
            if x:
                try:
                    if not isinstance(x[0], str):
                        return len(x[0])
                except:
                    return 1
            return 1

        lengths = [get_length(x) for x in dtype_to_arguments.values()]
        if len(lengths) == 0:
            return 1

        return max(1, max(lengths))

    def is_polling_supported(self):
        return False


class LocalMessage(AbstractMessage):
    pass<|MERGE_RESOLUTION|>--- conflicted
+++ resolved
@@ -131,14 +131,9 @@
 
     def receive_content(self, comm, header):
         # 4 flags as 8bit booleans in 1st 4 bytes of header
-<<<<<<< HEAD
-        # endiannes(not supported by MPI channel), error, unused, unused 
-        flags = header.view(dtype='bool8')
-=======
-        # endiannes(not supported by MPI channel), error, unused, unused
+        # endianness (not supported by MPI channel), error, unused, unused
 
         flags = header.view(dtype="bool_")
->>>>>>> 647a5f45
         self.big_endian = flags[0]
         self.error = flags[1]
         self.is_continued = flags[2]
@@ -553,13 +548,6 @@
         return command, arguments
 
     @classmethod
-<<<<<<< HEAD
-    def REDIRECT(cls, full_name_of_the_worker, stdoutname, stderrname, command=None, 
-                      interpreter_executable=None, run_command_redirected_file=None  ):
-        fname = run_command_redirected_file or run_command_redirected.__file__                
-        arguments = [fname , stdoutname, stderrname]
-        
-=======
     def REDIRECT(
         cls,
         full_name_of_the_worker,
@@ -573,7 +561,6 @@
         fname = run_command_redirected_file or run_command_redirected.__file__
         arguments = [fname, stdoutname, stderrname]
 
->>>>>>> 647a5f45
         if not interpreter_executable is None:
             arguments.append(interpreter_executable)
 
@@ -654,19 +641,13 @@
     @option(type="boolean", sections=("channel",))
     def initialize_mpi(self):
         """Is MPI initialized in the code or not. Defaults to True if MPI is available"""
-<<<<<<< HEAD
         try:
             MpiChannel.ensure_mpi_initialized()
             return True
         except ImportError:
             return False
 
-    @option(type='string', sections=("channel",))
-=======
-        return config.mpi.is_enabled
-
     @option(type="string", sections=("channel",))
->>>>>>> 647a5f45
     def worker_code_suffix(self):
         return ""
 
@@ -742,21 +723,17 @@
             if x.startswith("__"):
                 continue
             value = getattr(my_class, x)
-<<<<<<< HEAD
-            if hasattr(value, 'crc32'):
+            if hasattr(value, "crc32"):
                 if 'CodeInterface' in str(value.specification_function):
                     continue
                 if 'StoppingConditionInterface' in str(value.specification_function):
                     continue
-                if 'simplified_function_specification' in str(value.specification_function):
+                if 'simplified_function_specification' in str(
+                        value.specification_function):
                     continue
-                is_up_to_date = value.is_compiled_file_up_to_date(modificationtime_of_worker)
-=======
-            if hasattr(value, "crc32"):
                 is_up_to_date = value.is_compiled_file_up_to_date(
                     modificationtime_of_worker
                 )
->>>>>>> 647a5f45
                 if not is_up_to_date:
                     raise exceptions.CodeException(
                         """The worker code of the '{0}' interface class is not up to date.
@@ -1173,13 +1150,8 @@
 
     @option(type="dict", sections=("channel",))
     def mpi_info_options(self):
-<<<<<<< HEAD
         return {"map_by": "ppr:1:core:OVERSUBSCRIBE"}
-    
-=======
-        return dict()
-
->>>>>>> 647a5f45
+
     @option(type="int", sections=("channel",))
     def max_message_length(self):
         """
@@ -1311,19 +1283,12 @@
         lengths = [get_length(x) for x in dtype_to_arguments.values()]
         if len(lengths) == 0:
             return 1
-
         return max(1, max(lengths))
-<<<<<<< HEAD
-        
-        
-    def send_message(self, call_id, function_id, dtype_to_arguments={}, encoded_units = ()):
-=======
 
     def send_message(
         self, call_id, function_id, dtype_to_arguments={}, encoded_units=()
     ):
 
->>>>>>> 647a5f45
         if self.intercomm is None:
             raise exceptions.CodeException(
                 "You've tried to send a message to a code that is not running"
@@ -2037,13 +2002,7 @@
     @option(sections=("channel",))
     def mpiexec(self):
         """mpiexec with arguments"""
-<<<<<<< HEAD
-        return shutil.which('mpiexec')
-=======
-        if len(config.mpi.mpiexec):
-            return config.mpi.mpiexec
-        return ""
->>>>>>> 647a5f45
+        return shutil.which("mpiexec")
 
     @option(sections=("channel",))
     def mpiexec_number_of_workers_flag(self):
@@ -2142,16 +2101,11 @@
             return "source " + self.remote_env + "\n"
 
     def generate_remote_command_and_arguments(self, hostname, server_address, port):
-
-<<<<<<< HEAD
-    def generate_remote_command_and_arguments(self,hostname, server_address,port):
         # Disabled when the new build system was introduced, because we need to make
         # a new way of detecting the remote installation. The PyPI packages never
         # included it anyway. TODO
         raise Exception("Distributed AMUSE is disabled")
 
-=======
->>>>>>> 647a5f45
         # get remote config
         args = ["ssh", "-T", hostname]
 

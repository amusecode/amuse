import sys
import os.path
import os

from optparse import OptionParser

<<<<<<< HEAD
=======
# Should probably use an absolute import here (support.config), but
# we're not guaranteed this script will always be in a support
# subdirectory with an __init__.py file.
# try:  # running as a module
#    from . import config
# except (ImportError, ValueError):  # running as a stand-alone script
#    import config

# setup_sys_path()

# this should not be necessary?
sys.path.insert(0, os.getcwd())

from amuse import config

>>>>>>> 647a5f45
from amuse.rfi.tools import create_c
from amuse.rfi.tools import create_fortran
from amuse.rfi.tools import create_java
from amuse.rfi.tools import create_dir
from amuse.rfi.tools import create_python_worker

from amuse.support import get_amuse_root_dir, get_amuse_package_dir
from amuse.support.literature import TrackLiteratureReferences


<<<<<<< HEAD
=======
def get_amuse_directory():
    filename_of_this_script = __file__
    directory_of_this_script = os.path.dirname(os.path.dirname(filename_of_this_script))
    directory_of_this_script = os.path.join(directory_of_this_script, "build", "lib")
    if os.path.isabs(directory_of_this_script):
        return directory_of_this_script
    else:
        return os.path.abspath(directory_of_this_script)

# in case of trouble consult old python 2:     
    # def get_amuse_directory():
        # filename_of_this_script = __file__
        # directory_of_this_script = os.path.dirname(os.path.dirname(filename_of_this_script))
        # if os.path.isabs(directory_of_this_script):
            # return directory_of_this_script
        # else:
            # return os.path.abspath(directory_of_this_script)

def setup_sys_path():
    amuse_directory = os.environ["AMUSE_DIR"]
    sys.path.insert(0, amuse_directory)
    try:
        src_root_directory = os.environ["MUSE_PACKAGE_DIR"]
        sys.path.insert(0, src_root_directory)
    except:
        src_root_directory = amuse_directory
    sys.path.insert(0, os.path.join(src_root_directory, "src"))
    sys.path.append(os.getcwd())
>>>>>>> 647a5f45


class ParseCommandLine(object):
    usage = """usage: %prog [options] name_of_module name_of_class_in_module.

    or: %prog --mode=dir name_of_the_code

    This script will generate code from the class with name
    <name_of_class_in_module>. The class must be defined in the module
    <name_of_module>. The module name can be a python file or the python module
    name.

    If mode is dir the script will create a directory with all files
    needed to start creating a code interface.

    This script handles all code generation for the AMUSE framework. It can
    be used to create C++ or Fortran code to handle the MPI messages,
    create a header file or create stub code as a start for defining
    the interface between the code and AMUSE.

    Examples
    --------
    To generate code for interfacing with MPI do:
        %prog --type=c --mode=mpi test.py TestInterface
    or (for fortran):
        %prog --type=f90 --mode=mpi test.py TestInterface

    To generate a header file do (for C):
        %prog --type=h test.py TestInterface
    or (for C++):
        %prog --type=H test.py TestInterface

    To generate a stub file do:
        %prog --type=c --mode=stub test.py TestInterface
    or (for fortran):
        %prog --type=f90 --mode=stub test.py TestInterface

    To generate create a directory and put files in it do:
        %prog --type=c --mode=dir MyCode
    or (for fortran):
        %prog --type=f90 --mode=dir MyCode

    To see a description of all arguments do:
        %prog --help

    """

    def __init__(self):
        self.parser = OptionParser(self.usage)
        # self.parser.prog = 'build.py' #hack to set the name, for reporting errors and help

        self.parser.add_option(
            "-t",
            "--type",
            choices=["c", "h", "H", "f90", "py", "java"],
            default="c",
            dest="type",
            help=(
                "TYPE of the code to generate. Can be one of c, h, H, f90, py or java."
                " <c> will generate c code. <h/H> will generate c/c++ header."
                " <f90> will generate fortran 90 code."
                " <py> will generate a python worker wrapper."
                " <java> will generate java interface or class, depending on mode."
                " (Defaults to c)"
            ),
        )

        self.parser.add_option(
            "-m",
            "--mode",
            choices=["mpi", "stub", "dir", "sockets", "interface", "class", "script"],
            default="mpi",
            dest="mode",
            help=(
                "MODE of the code to generate. Can be <mpi>, <stub>, <dir>,<sockets>,"
                " <interface>, <class> or <script>. Generate the MPI handling code or"
                " STUB code for the link between mpi and the code (if needed). <dir>"
                " will create a directory ann populate it with the files needed to"
                " build a code. (Defaults to mpi)"
            ),
        )

        self.parser.add_option(
            "-o",
            "--output",
            default="-",
            dest="output",
            help="Name of the OUTPUT file. Use - for standard out. ",
        )

        self.parser.add_option(
            "-i",
            "--ignore",
            default="",
            dest="ignore",
            help="Name of the classes to ignore, functions defined on these classes will not generate code. Comma separated list",
        )

        self.parser.add_option(
            "-u",
            "--underscore",
            default="",
            dest="underscore",
            help="Name of the classes to underscore the functions of, for XL fortran compilers",
        )

        self.parser.add_option(
            "-n",
            "--needs-mpi",
            default="true",
            dest="needs_mpi",
            help="If this boolean flag is set, the worker will initialize mpi, even in the sockets channel is used. Defaults to true",
        )

        self.parser.add_option(
            "-x",
            "--executable",
            action="store_true",
            default=False,
            dest="make_executable",
<<<<<<< HEAD
            help="Set the executable bit when generating the output file")
=======
            help="Set the executable bit when generating the output file",
        )

        self.parser.add_option(
            "--get-amuse-dir",
            action="store_true",
            default=False,
            dest="get_amuse_dir",
            help="Only output amuse directory",
        )
        self.parser.add_option(
            "--get-amuse-package-dir",
            action="store_true",
            default=False,
            dest="get_amuse_package_dir",
            help="Only output the amuse package root directory",
        )
        self.parser.add_option(
            "--get-amuse-configmk",
            action="store_true",
            default=False,
            dest="get_amuse_configmk",
            help="dump amuse config.mk",
        )
>>>>>>> 647a5f45

        self.options = None
        self.arguments = None

    def parse_options(self):
        (self.options, self.arguments) = self.parser.parse_args()
        if self.options.ignore:
            self.options.ignore_classes = list(self.parse_ignore_classes())
        else:
            self.options.ignore_classes = []

        if self.options.underscore:
            self.options.underscore_classes = list(self.parse_underscore_classes())
        else:
            self.options.underscore_classes = []

        self.options.name_of_implementation_class = None
        self.options.name_of_module_or_python_file = None
        self.options.name_of_class = None
        self.options.name_of_the_code = None

    def parse_arguments(self):
<<<<<<< HEAD
        if self.options.mode == 'dir':
=======
        if (
            self.options.get_amuse_dir
            or self.options.get_amuse_package_dir
            or self.options.get_amuse_configmk
        ):
            return
        if self.options.mode == "dir":
>>>>>>> 647a5f45
            if len(self.arguments) != 1:
                self.show_error_and_exit(
                    "incorrect number of arguments, need name of the code"
                )

            self.options.name_of_the_code = self.arguments[0]
        else:
            if not len(self.arguments) in (2, 3):
                self.show_error_and_exit("incorrect number of arguments")
            try:
                self.options.name_of_module_or_python_file = self.arguments[0]
                if len(self.arguments) > 1:
                    self.options.name_of_class = self.arguments[1]
                if len(self.arguments) > 2:
                    self.options.name_of_implementation_class = self.arguments[2]
            except Exception as exception:
                self.show_error_and_exit(exception)

    def parse_ignore_classes(self):
        names = self.options.ignore.split(",")
        for name in names:
            index_of_module_classname_split = name.rfind(".")
            modulename = name[:index_of_module_classname_split]
            classname = name[index_of_module_classname_split + 1 :]

            __import__(modulename)
            class_to_ignore = getattr(sys.modules[modulename], classname)
            yield class_to_ignore

    def parse_underscore_classes(self):
        names = self.options.underscore.split(",")
        for name in names:
            index_of_module_classname_split = name.rfind(".")
            modulename = name[:index_of_module_classname_split]
            classname = name[index_of_module_classname_split + 1 :]

            __import__(modulename)
            class_to_underscore = getattr(sys.modules[modulename], classname)
            yield class_to_underscore

    def start(self):
        self.parse_options()
        self.parse_arguments()

    def show_error_and_exit(self, exception):
        self.parser.error(exception)
<<<<<<< HEAD
    
    
=======


>>>>>>> 647a5f45
def module_name(string):
    if string.endswith(".py"):
        amuse_src_directory = os.path.join(get_amuse_directory(), "src")
        if not os.path.isabs(string):
            string = os.path.join(os.getcwd(), string)
        if not os.path.exists(string):
            raise Exception("Cannot find file with name {0}".format(string))
        if not string.startswith(amuse_src_directory):
            raise Exception(
                "File {0} must be placed under directory {1}.".format(
                    string, amuse_src_directory
                )
            )

        string = string[len(amuse_src_directory) + 1:]
        string = string[: -len(".py")]
        string = string.replace(os.sep, ".")
    return string


def make_cplusplus_header():
    result = create_c.GenerateACHeaderStringFromASpecificationClass()
    result.make_extern_c = False
    return result


def make_a_python_worker(channel_type):
    result = create_python_worker.CreateAPythonWorker()
    result.channel_type = channel_type
    return result


def make_a_mpi_python_worker():
    return make_a_python_worker("mpi")


def make_a_socket_python_worker():
    return make_a_python_worker("sockets")


def make_file(uc):
    settings = uc.options
    implementation_class = None
    try:
        if settings.name_of_module_or_python_file.endswith(".py"):
            module = {}
            # Replace with runpy in the future?
            with open(settings.name_of_module_or_python_file) as fh:
                text = fh.read()
                code = compile(text, settings.name_of_module_or_python_file, "exec")
                exec(code, module)
            # execfile(settings.name_of_module_or_python_file, module)
            specification_class = module[settings.name_of_class]
            if not settings.name_of_implementation_class is None:
                implementation_class = module[settings.name_of_implementation_class]
        else:
            module = __import__(
                settings.name_of_module_or_python_file,
                fromlist=[settings.name_of_class],
            )
            specification_class = getattr(module, settings.name_of_class)
            if not settings.name_of_implementation_class is None:
                implementation_class = getattr(
                    module, settings.name_of_implementation_class
                )
    except ImportError as exception:
        uc.show_error_and_exit(exception)

    usecases = {
        ("c", "mpi"): create_c.GenerateACSourcecodeStringFromASpecificationClass,
        ("h", "mpi"): create_c.GenerateACHeaderStringFromASpecificationClass,
        ("H", "mpi"): make_cplusplus_header,
        (
            "f90",
            "mpi",
        ): create_fortran.GenerateAFortranSourcecodeStringFromASpecificationClass,
        ("c", "stub"): create_c.GenerateACStubStringFromASpecificationClass,
        (
            "f90",
            "stub",
        ): create_fortran.GenerateAFortranStubStringFromASpecificationClass,
        (
            "java",
            "interface",
        ): create_java.GenerateAJavaInterfaceStringFromASpecificationClass,
        (
            "java",
            "class",
        ): create_java.GenerateAJavaSourcecodeStringFromASpecificationClass,
        ("java", "script"): create_java.GenerateAJavaWorkerScript,
        ("py", "sockets"): make_a_socket_python_worker,
        ("py", "mpi"): make_a_mpi_python_worker,
    }

    try:
        builder = usecases[(settings.type, settings.mode)]()
        builder.specification_class = specification_class

        if not implementation_class is None:
            builder.implementation_factory = implementation_class

        builder.ignore_functions_from_specification_classes = settings.ignore_classes
<<<<<<< HEAD
        builder.underscore_functions_from_specification_classes = settings.underscore_classes
        builder.needs_mpi = settings.needs_mpi.lower() == 'true'
        builder.is_mpi_enabled = True
=======
        builder.underscore_functions_from_specification_classes = (
            settings.underscore_classes
        )
        builder.needs_mpi = settings.needs_mpi.lower() == "true"
        builder.is_mpi_enabled = config.mpi.is_enabled
>>>>>>> 647a5f45
        builder.name_of_outputfile = settings.output
    except:
        uc.show_error_and_exit(
            "'{0}' and '{1}' is not a valid combination of type and mode, cannot generate the code".format(
                settings.type, settings.mode
            )
        )

    if settings.output == "-":
        sys.stdout.write(str(builder.result) + "\n")
    else:
        try:
            with open(settings.output, "w") as f:
                f.write(builder.result)

            if settings.make_executable:
                os.chmod(settings.output, 0o755)

        except Exception as exception:
            uc.show_error_and_exit(exception)


def make_directory(uc):
    settings = uc.options

    usecases = {
        ("c", "dir"): create_dir.CreateADirectoryAndPopulateItWithFilesForACCode,
        (
            "f90",
            "dir",
        ): create_dir.CreateADirectoryAndPopulateItWithFilesForAFortranCode,
    }

    try:
        builder = usecases[(settings.type, settings.mode)]()
        builder.name_of_the_code_interface_class = settings.name_of_the_code
        builder.path_of_the_root_directory = os.getcwd()
    except:
        uc.show_error_and_exit(
            "'{0}' and '{1}' is not a valid combination of type and mode, cannot generate the code".format(
                settings.type, settings.mode
            )
        )

    builder.start()


def amusifier():
    TrackLiteratureReferences.suppress_output()

    uc = ParseCommandLine()
    uc.start()
<<<<<<< HEAD
    
    if uc.options.mode == 'dir':
=======

    if uc.options.get_amuse_dir:
        print(get_amuse_root_dir())
        exit(0)
    elif uc.options.get_amuse_package_dir:
        print(get_amuse_package_dir())
        exit(0)
    elif uc.options.get_amuse_configmk:
        with open(os.path.join(get_amuse_root_dir(), "config.mk")) as f:
            print(f.read())
            exit(0)
    elif uc.options.mode == "dir":
>>>>>>> 647a5f45
        make_directory(uc)
    else:
        make_file(uc)


<<<<<<< HEAD
=======
if __name__ == "__main__":
>>>>>>> 647a5f45
    amusifier()<|MERGE_RESOLUTION|>--- conflicted
+++ resolved
@@ -4,24 +4,6 @@
 
 from optparse import OptionParser
 
-<<<<<<< HEAD
-=======
-# Should probably use an absolute import here (support.config), but
-# we're not guaranteed this script will always be in a support
-# subdirectory with an __init__.py file.
-# try:  # running as a module
-#    from . import config
-# except (ImportError, ValueError):  # running as a stand-alone script
-#    import config
-
-# setup_sys_path()
-
-# this should not be necessary?
-sys.path.insert(0, os.getcwd())
-
-from amuse import config
-
->>>>>>> 647a5f45
 from amuse.rfi.tools import create_c
 from amuse.rfi.tools import create_fortran
 from amuse.rfi.tools import create_java
@@ -30,39 +12,6 @@
 
 from amuse.support import get_amuse_root_dir, get_amuse_package_dir
 from amuse.support.literature import TrackLiteratureReferences
-
-
-<<<<<<< HEAD
-=======
-def get_amuse_directory():
-    filename_of_this_script = __file__
-    directory_of_this_script = os.path.dirname(os.path.dirname(filename_of_this_script))
-    directory_of_this_script = os.path.join(directory_of_this_script, "build", "lib")
-    if os.path.isabs(directory_of_this_script):
-        return directory_of_this_script
-    else:
-        return os.path.abspath(directory_of_this_script)
-
-# in case of trouble consult old python 2:     
-    # def get_amuse_directory():
-        # filename_of_this_script = __file__
-        # directory_of_this_script = os.path.dirname(os.path.dirname(filename_of_this_script))
-        # if os.path.isabs(directory_of_this_script):
-            # return directory_of_this_script
-        # else:
-            # return os.path.abspath(directory_of_this_script)
-
-def setup_sys_path():
-    amuse_directory = os.environ["AMUSE_DIR"]
-    sys.path.insert(0, amuse_directory)
-    try:
-        src_root_directory = os.environ["MUSE_PACKAGE_DIR"]
-        sys.path.insert(0, src_root_directory)
-    except:
-        src_root_directory = amuse_directory
-    sys.path.insert(0, os.path.join(src_root_directory, "src"))
-    sys.path.append(os.getcwd())
->>>>>>> 647a5f45
 
 
 class ParseCommandLine(object):
@@ -183,34 +132,8 @@
             action="store_true",
             default=False,
             dest="make_executable",
-<<<<<<< HEAD
-            help="Set the executable bit when generating the output file")
-=======
             help="Set the executable bit when generating the output file",
         )
-
-        self.parser.add_option(
-            "--get-amuse-dir",
-            action="store_true",
-            default=False,
-            dest="get_amuse_dir",
-            help="Only output amuse directory",
-        )
-        self.parser.add_option(
-            "--get-amuse-package-dir",
-            action="store_true",
-            default=False,
-            dest="get_amuse_package_dir",
-            help="Only output the amuse package root directory",
-        )
-        self.parser.add_option(
-            "--get-amuse-configmk",
-            action="store_true",
-            default=False,
-            dest="get_amuse_configmk",
-            help="dump amuse config.mk",
-        )
->>>>>>> 647a5f45
 
         self.options = None
         self.arguments = None
@@ -233,17 +156,7 @@
         self.options.name_of_the_code = None
 
     def parse_arguments(self):
-<<<<<<< HEAD
-        if self.options.mode == 'dir':
-=======
-        if (
-            self.options.get_amuse_dir
-            or self.options.get_amuse_package_dir
-            or self.options.get_amuse_configmk
-        ):
-            return
         if self.options.mode == "dir":
->>>>>>> 647a5f45
             if len(self.arguments) != 1:
                 self.show_error_and_exit(
                     "incorrect number of arguments, need name of the code"
@@ -290,13 +203,8 @@
 
     def show_error_and_exit(self, exception):
         self.parser.error(exception)
-<<<<<<< HEAD
-    
-    
-=======
-
-
->>>>>>> 647a5f45
+
+
 def module_name(string):
     if string.endswith(".py"):
         amuse_src_directory = os.path.join(get_amuse_directory(), "src")
@@ -399,17 +307,11 @@
             builder.implementation_factory = implementation_class
 
         builder.ignore_functions_from_specification_classes = settings.ignore_classes
-<<<<<<< HEAD
-        builder.underscore_functions_from_specification_classes = settings.underscore_classes
-        builder.needs_mpi = settings.needs_mpi.lower() == 'true'
-        builder.is_mpi_enabled = True
-=======
         builder.underscore_functions_from_specification_classes = (
             settings.underscore_classes
         )
         builder.needs_mpi = settings.needs_mpi.lower() == "true"
-        builder.is_mpi_enabled = config.mpi.is_enabled
->>>>>>> 647a5f45
+        builder.is_mpi_enabled = True
         builder.name_of_outputfile = settings.output
     except:
         uc.show_error_and_exit(
@@ -462,30 +364,11 @@
 
     uc = ParseCommandLine()
     uc.start()
-<<<<<<< HEAD
-    
-    if uc.options.mode == 'dir':
-=======
-
-    if uc.options.get_amuse_dir:
-        print(get_amuse_root_dir())
-        exit(0)
-    elif uc.options.get_amuse_package_dir:
-        print(get_amuse_package_dir())
-        exit(0)
-    elif uc.options.get_amuse_configmk:
-        with open(os.path.join(get_amuse_root_dir(), "config.mk")) as f:
-            print(f.read())
-            exit(0)
-    elif uc.options.mode == "dir":
->>>>>>> 647a5f45
+    if uc.options.mode == "dir":
         make_directory(uc)
     else:
         make_file(uc)
 
 
-<<<<<<< HEAD
-=======
 if __name__ == "__main__":
->>>>>>> 647a5f45
     amusifier()
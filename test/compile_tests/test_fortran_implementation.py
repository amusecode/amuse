--- conflicted
+++ resolved
@@ -358,15 +358,6 @@
         if is_configured and config.compilers.fc_iso_c_bindings:
             return
         else:
-<<<<<<< HEAD
-            self.skip("cannot run test as fortran does not support iso c bindings")
-    
-    def setUp(self):
-        super(TestInterface, self).setUp()
-        print("building")
-        self.check_can_compile_modules()
-        self.exefile=compile_tools.build_fortran_worker(codestring, self.get_path_to_results(), ForTestingInterface)
-=======
             cls.skip("cannot run test as fortran does not support iso c bindings")
     
     @classmethod
@@ -375,7 +366,6 @@
         cls.check_can_compile_modules()
         cls.exefile=compile_tools.build_fortran_worker(codestring, cls.get_path_to_results(), ForTestingInterface)
         print("done")
->>>>>>> d4c73eac
         
     def test1(self):
         instance = ForTestingInterface(self.exefile)

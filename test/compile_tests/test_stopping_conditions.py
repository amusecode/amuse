from amuse.test.amusetest import TestWithMPI
from amuse.test import compile_tools
from amuse.test.amusetest import get_amuse_root_dir

#cello
from amuse.support.codes import stopping_conditions
from amuse.support.interface import InCodeComponentImplementation

import os
import shlex

from amuse.units import nbody_system
from amuse.units import units
from amuse import datamodel
from amuse.support.exceptions import AmuseException
from amuse.rfi.tools import create_c
from amuse.rfi.tools import create_fortran
from amuse.rfi import channel
from amuse.rfi.core import *
from amuse.community import NO_UNIT
codestring = """
#ifndef NOMPI
#include <mpi.h>
#endif

#include <stopcond.h>
#ifdef __cplusplus
extern "C" {
#endif
int initialize_code()
{
    
    // AMUSE STOPPING CONDITIONS SUPPORT
    supported_conditions = COLLISION_DETECTION_BITMAP | PAIR_DETECTION_BITMAP | TIMEOUT_DETECTION_BITMAP | OUT_OF_BOX_DETECTION_BITMAP;
    // -----------------------
    return 0;
}


int fire_condition(int condition_to_set, int particle_index1, int particle_index2, int rank) {
    int my_rank;
    int error, stopping_index;

#ifndef NOMPI
    error = MPI_Comm_rank(MPI_COMM_WORLD, &my_rank);
#else
    error = 0;
    my_rank = rank;
#endif
    if (rank >= 0 && rank != my_rank) { return 0; }
    
    stopping_index = next_index_for_stopping_condition();
    
    error = set_stopping_condition_info(stopping_index, condition_to_set);
    if(particle_index1 > 0) {
        error = set_stopping_condition_particle_index(stopping_index, 0, particle_index1);
    }
    if(particle_index2 >  0) {
        error = set_stopping_condition_particle_index(stopping_index, 1, particle_index2);
    }
    return 0;
}
#ifdef __cplusplus
}
#endif
"""

codestringF = """
      FUNCTION initialize_code()
      IMPLICIT NONE
      include "stopcond.inc"
      INTEGER :: initialize_code
      INTEGER :: set_support_for_condition
      INTEGER :: return
      initialize_code = 0
      return = set_support_for_condition(COLLISION_DETECTION)
      return = set_support_for_condition(PAIR_DETECTION)
      RETURN
      END FUNCTION
"""

codestringFModule = """
MODULE AmuseInterface
CONTAINS
      FUNCTION initialize_code()
          use StoppingConditions
          IMPLICIT NONE
          INTEGER :: initialize_code
          INTEGER :: return
          initialize_code = 0
          return = set_support_for_condition(COLLISION_DETECTION)
          return = set_support_for_condition(PAIR_DETECTION)
      END FUNCTION
      
      FUNCTION fire_condition(condition_to_set, particle_index1, particle_index2, rank)
          use StoppingConditions
          IMPLICIT NONE
          include "mpif.h"
          INTEGER :: fire_condition
          INTEGER :: my_rank
          INTEGER :: error, stopping_index
          INTEGER, intent(in) :: condition_to_set, particle_index1, particle_index2, rank
          fire_condition = 0
          call mpi_comm_rank(MPI_COMM_WORLD, my_rank, error)
          
          if (rank.GE.0 .AND. rank.NE.my_rank) then
            return
          end if
          stopping_index = next_index_for_stopping_condition()
          error = set_stopping_condition_info(stopping_index, condition_to_set)
          if(particle_index1 .GT.  0) then
            error = set_stopping_condition_particle_index(stopping_index, 0, particle_index1)
          end if
          if(particle_index2 .GT.  0) then
            error = set_stopping_condition_particle_index(stopping_index, 1, particle_index2)
          end if
      END FUNCTION
END MODULE
"""

class ForTestingInterface(CodeInterface, stopping_conditions.StoppingConditionInterface):
    def __init__(self, exefile, **options):
        CodeInterface.__init__(self, exefile, **options)

    include_headers = ['stopcond.h']
    @legacy_function
    def initialize_code():
        function = LegacyFunctionSpecification()  
        function.result_type = 'int32'
        function.can_handle_array = False
        return function     

    @legacy_function
    def reset_stopping_conditions():
        function = LegacyFunctionSpecification()  
        function.result_type = 'int32'
        function.can_handle_array = False
        return function     
        
    @legacy_function
    def next_index_for_stopping_condition():
        function = LegacyFunctionSpecification()
        function.result_type = 'int32'
        function.result_unit = NO_UNIT
        function.can_handle_array = False
        return function  
        
    @legacy_function
    def set_stopping_condition_info():
        function = LegacyFunctionSpecification()  
        function.addParameter('index', dtype='int32', direction=function.IN)
        function.addParameter('index_of_the_condition', dtype='int32', direction=function.IN)
        function.result_type = 'int32'
        function.can_handle_array = True
        return function  
    
    @legacy_function
    def set_stopping_condition_particle_index():
        function = LegacyFunctionSpecification()  
        function.addParameter('index', dtype='int32', direction=function.IN)
        function.addParameter('index_of_the_condition', dtype='int32', direction=function.IN)
        function.addParameter('index_of_the_particle', dtype='int32', direction=function.IN)
        function.result_type = 'int32'
        function.can_handle_array = True
        return function  
        
    
    @legacy_function
    def mpi_setup_stopping_conditions():
        function = LegacyFunctionSpecification()  
        function.result_type = 'int32'
        function.can_handle_array = False
        return function    
         
    @legacy_function
    def mpi_collect_stopping_conditions():
        function = LegacyFunctionSpecification()  
        function.result_type = 'int32'
        function.can_handle_array = False
        return function   
          
    @legacy_function
    def mpi_distribute_stopping_conditions():
        function = LegacyFunctionSpecification()  
        function.result_type = 'int32'
        function.can_handle_array = False
        return function  
        
        

class ForTestingInterfaceFortranModule(ForTestingInterface):
    use_modules = ['StoppingConditions', 'AmuseInterface']
    
    @legacy_function
    def fire_condition():
        function = LegacyFunctionSpecification()  
        function.addParameter('condition_to_set', dtype='int32', direction=function.IN)
        function.addParameter('particle_index_1', dtype='int32', direction=function.IN)
        function.addParameter('particle_index_2', dtype='int32', direction=function.IN)
        function.addParameter('rank', dtype='int32', direction=function.IN, default = -1)
        function.result_type = 'int32'
        function.can_handle_array = True
        return function  
          
class ForTesting(InCodeComponentImplementation):
    def __init__(self, exefile, **options):
        if 'community_interface' in options:
            interface = options['community_interface']
        else:
            interface = ForTestingInterface
        self.stopping_conditions = stopping_conditions.StoppingConditions(self)
        InCodeComponentImplementation.__init__(self, interface(exefile, **options), **options)
        self.my_particles = datamodel.Particles()
    
    def define_methods(self, object):
        self.stopping_conditions.define_methods(object)
    
    def new_particle(self, mass):
        particles = datamodel.Particles(len(mass))
        particles.mass = mass
        self.my_particles.add_particles(particles)
        return list(range(len(self.my_particles)-len(mass), len(self.my_particles)))
    
    def get_mass(self, indices):
        return self.my_particles.mass[indices]
    
    def delete_particle(self, particle):
        self.my_particles.remove_particle(particle)
    
    def define_particle_sets(self, object):
        object.define_set('particles', 'index_of_the_particle')
        object.set_new('particles', 'new_particle')
        object.set_delete('particles', 'delete_particle')
        object.add_getter('particles', 'get_mass', names=("mass",))
        self.stopping_conditions.define_particle_set(object)

     
        
class _AbstractTestInterface(TestWithMPI):

    @classmethod
    def get_libname(cls):
        return "stopcond"
        
<<<<<<< HEAD
    def setUp(self):
        super(_AbstractTestInterface, self).setUp()
        print("building")
        self.check_can_compile_modules()
        self.exefile=compile_tools.build_worker(codestring, 
            self.get_path_to_results(), 
            self.get_interface_class(), write_header=False, 
            extra_args=["-L"+get_amuse_root_dir()+"/lib/stopcond", "-l" + self.get_libname()]
=======
    @classmethod
    def setup_class(cls):
        cls.check_can_compile_modules()
        cls.exefile=compile_tools.build_worker(codestring, 
            cls.get_path_to_results(), 
            cls.get_interface_class(), write_header=False, 
            extra_args=["-L"+get_amuse_root_dir()+"/lib/stopcond", "-l" + cls.get_libname()]
>>>>>>> dca37c5a
            )
        
    @classmethod
    def get_interface_class(cls):
        return ForTestingInterface
        
class TestInterface(_AbstractTestInterface):
    
    def test1(self):
        #~ print self.exefile
        instance = ForTestingInterface(self.exefile)
        instance.reset_stopping_conditions()
        next = instance.next_index_for_stopping_condition()
        next = instance.next_index_for_stopping_condition()
        instance.stop()
        self.assertEqual(next, 1)
        
    def test2(self):
        instance = ForTesting(self.exefile) #, debugger = "xterm")
        instance.initialize_code()
        self.assertTrue(instance.stopping_conditions.pair_detection.is_supported())
        self.assertTrue(instance.stopping_conditions.collision_detection.is_supported())
        self.assertFalse(instance.stopping_conditions.escaper_detection.is_supported())
        instance.stop()
        
    def test3(self):
        instance = ForTesting(self.exefile) #, debugger = "xterm")
        instance.initialize_code()
        self.assertFalse(instance.stopping_conditions.pair_detection.is_enabled())
        instance.stopping_conditions.pair_detection.enable()
        self.assertTrue(instance.stopping_conditions.pair_detection.is_enabled())
        instance.stopping_conditions.pair_detection.disable()
        self.assertFalse(instance.stopping_conditions.pair_detection.is_enabled())
        instance.stop()
        
    def test4(self):
        instance = ForTesting(self.exefile)
        instance.reset_stopping_conditions()
        next = instance.next_index_for_stopping_condition()
        self.assertFalse(instance.stopping_conditions.pair_detection.is_set())
        #~ print next,instance.stopping_conditions.pair_detection.type
        instance.set_stopping_condition_info(next,instance.stopping_conditions.pair_detection.type)
         
        self.assertTrue(instance.stopping_conditions.pair_detection.is_set())
        instance.stop()
        
    def test5(self):
        instance = ForTesting(self.exefile)
        instance.reset_stopping_conditions()
        next = instance.next_index_for_stopping_condition()
        self.assertFalse(instance.stopping_conditions.pair_detection.is_set())

        instance.set_stopping_condition_info(next,instance.stopping_conditions.pair_detection.type)
        instance.set_stopping_condition_particle_index(next, 0, 11)
        instance.set_stopping_condition_particle_index(next, 1, 12)
        self.assertTrue(instance.stopping_conditions.pair_detection.is_set())
        self.assertEqual(11, instance.get_stopping_condition_particle_index(next, 0))
        self.assertEqual(12, instance.get_stopping_condition_particle_index(next, 1))
        instance.stop()

    def test6(self):
        instance = ForTesting(self.exefile)
        instance.reset_stopping_conditions()
        next = instance.next_index_for_stopping_condition()
        instance.set_stopping_condition_info(next,instance.stopping_conditions.out_of_box_detection.type)
        self.assertTrue(instance.stopping_conditions.out_of_box_detection.is_set())
        instance.stop()
    
    def test7(self):
        instance = ForTesting(self.exefile)
        particles = datamodel.Particles(20)
        particles.mass = list(range(1, 21)) | units.kg
        instance.particles.add_particles(particles)
        instance.reset_stopping_conditions()
        
        pairs = [(11, 12), (0, 4), (3, 18), (7, 2)]
        next = instance.next_index_for_stopping_condition()
        self.assertFalse(instance.stopping_conditions.pair_detection.is_set())
        instance.set_stopping_condition_info(next,instance.stopping_conditions.pair_detection.type)
        instance.set_stopping_condition_particle_index(next, 0, pairs[0][0])
        instance.set_stopping_condition_particle_index(next, 1, pairs[0][1])
        self.assertEqual(11, instance.get_stopping_condition_particle_index(next, 0))
        self.assertEqual(12, instance.get_stopping_condition_particle_index(next, 1))
        self.assertTrue(instance.stopping_conditions.pair_detection.is_set())
        self.assertEqual(len(instance.stopping_conditions.pair_detection.particles(0)), 1)
        self.assertEqual(len(instance.stopping_conditions.pair_detection.particles(1)), 1)
        
        for index1, index2 in pairs[1:]:
            next = instance.next_index_for_stopping_condition()
            instance.set_stopping_condition_info(next,instance.stopping_conditions.pair_detection.type)
            instance.set_stopping_condition_particle_index(next, 0, index1)
            instance.set_stopping_condition_particle_index(next, 1, index2)
            self.assertEqual(index1, instance.get_stopping_condition_particle_index(next, 0))
            self.assertEqual(index2, instance.get_stopping_condition_particle_index(next, 1))
        self.assertEqual(len(instance.stopping_conditions.pair_detection.particles(0)), 4)
        self.assertEqual(len(instance.stopping_conditions.pair_detection.particles(1)), 4)
        self.assertEqual(len(instance.stopping_conditions.pair_detection.particles(2)), 0)
        
        self.assertEqual(instance.stopping_conditions.pair_detection.particles(0).mass, 
            [first + 1 for first, second in pairs] | units.kg)
        self.assertEqual(instance.stopping_conditions.pair_detection.particles(1).mass, 
            [second + 1 for first, second in pairs] | units.kg)
        instance.stop()
    
    def test8(self):
        instance = ForTesting(self.exefile)
        instance.initialize_code()
        self.assertFalse(instance.stopping_conditions.escaper_detection.is_supported())
        self.assertRaises(AmuseException, instance.stopping_conditions.escaper_detection.enable, expected_message=
            "Can't enable stopping condition 'escaper_detection', since 'ForTesting' does not support this condition.")
        instance.stop()
        
    
    def test9(self):
        instance = ForTestingInterface(self.exefile)
        instance.reset_stopping_conditions()
        nmax = 2048
        for i in range(nmax):
            next = instance.next_index_for_stopping_condition()
            #~ print i, next
            self.assertEqual(next, i)
        instance.stop()
    
class TestInterfaceMP(_AbstractTestInterface):

    @classmethod    
    def get_interface_class(self):
        return ForTestingInterfaceFortranModule
        
    def get_number_of_workers(self):
        return 3
    
    @classmethod
    def get_libname(self):
        return "stopcondmpi"
        
    def test1(self):
        number_of_workers = 4
        instance = ForTestingInterface(self.exefile, number_of_workers = number_of_workers)
        instance.reset_stopping_conditions()
        instance.mpi_setup_stopping_conditions()
        instance.enable_stopping_condition(1)
        nmax = 50
        for i in range(nmax):
            next = instance.next_index_for_stopping_condition()
            self.assertEqual(next, i)
        i, error = instance.get_number_of_stopping_conditions_set()
        self.assertEqual(error, 0)
        self.assertEqual(i, nmax)
        instance.mpi_collect_stopping_conditions()
        i, error = instance.get_number_of_stopping_conditions_set()
        self.assertEqual(error, 0)
        self.assertEqual(i, number_of_workers * nmax)
        
        instance.stop()
        
        
    def test2(self):
        instance = ForTesting(
            self.exefile, 
            community_interface = ForTestingInterfaceFortranModule,
            number_of_workers = self.get_number_of_workers()
        )
        instance.initialize_code()
        instance.reset_stopping_conditions()
        instance.mpi_setup_stopping_conditions()
        
        pair_detection = instance.stopping_conditions.pair_detection
        
        particles = datamodel.Particles(20)
        particles.mass = list(range(1, 21)) | units.kg
        instance.particles.add_particles(particles)
        
        instance.stopping_conditions.pair_detection.enable()
        
        instance.mpi_distribute_stopping_conditions()
        
        #~ print pair_detection.type
        instance.fire_condition(
            pair_detection.type,
            1, 2, -1
        )
        instance.mpi_collect_stopping_conditions()
        self.assertTrue(pair_detection.is_set())
        self.assertEqual(len(pair_detection.particles(0)),self.get_number_of_workers()) 
        self.assertEqual(len(pair_detection.particles(1)),self.get_number_of_workers()) 
        self.assertEqual(pair_detection.particles(0).key,particles[1].key)
        self.assertEqual(pair_detection.particles(1).key,particles[2].key)
        self.assertEqual(pair_detection.particles(0).mass,[2,2,2] | units.kg) 
        self.assertEqual(pair_detection.particles(1).mass,[3,3,3] | units.kg) 
        instance.stop()
        
        
    def test5(self):
        instance = ForTesting(
            self.exefile, 
            community_interface = ForTestingInterfaceFortranModule,
            number_of_workers = self.get_number_of_workers()
        )
        instance.initialize_code()
        instance.reset_stopping_conditions()
        instance.mpi_setup_stopping_conditions()
        
        pair_detection = instance.stopping_conditions.pair_detection
        
        particles = datamodel.Particles(20)
        particles.mass = list(range(1, 21)) | units.kg
        instance.particles.add_particles(particles)
        
        instance.stopping_conditions.pair_detection.enable()
        
        instance.mpi_distribute_stopping_conditions()
        for rank in range(self.get_number_of_workers()):
            #~ print pair_detection.type
            instance.fire_condition(
                pair_detection.type,
                1, 2, rank
            )
            instance.mpi_collect_stopping_conditions()
            self.assertTrue(pair_detection.is_set())
            self.assertEqual(len(pair_detection.particles(0)),1) 
            self.assertEqual(len(pair_detection.particles(1)),1) 
            self.assertEqual(pair_detection.particles(0).key,particles[1].key)
            self.assertEqual(pair_detection.particles(1).key,particles[2].key)
            self.assertEqual(pair_detection.particles(0).mass,[2] | units.kg) 
            self.assertEqual(pair_detection.particles(1).mass,[3] | units.kg) 
            instance.reset_stopping_conditions()
            instance.stopping_conditions.pair_detection.enable()
            
        instance.stop()

    def test3(self):
        instance = ForTesting(
            self.exefile, 
            community_interface = ForTestingInterfaceFortranModule,
            number_of_workers = self.get_number_of_workers()
        )
        instance.initialize_code()
        instance.reset_stopping_conditions()
        instance.mpi_setup_stopping_conditions()
        
        pair_detection = instance.stopping_conditions.pair_detection
        
        particles = datamodel.Particles(20)
        particles.mass = list(range(1, 21)) | units.kg
        instance.particles.add_particles(particles)
        
        instance.stopping_conditions.pair_detection.enable()
        
        instance.mpi_distribute_stopping_conditions()
        
        instance.fire_condition(
            pair_detection.type,
            1, 2, 0
        )
        instance.fire_condition(
            pair_detection.type,
            3, 4, 1
        )
        instance.fire_condition(
            pair_detection.type,
            5, 6, 2
        )
        instance.mpi_collect_stopping_conditions()
        self.assertTrue(pair_detection.is_set())
        self.assertEqual(len(pair_detection.particles(0)),3) 
        self.assertEqual(len(pair_detection.particles(1)),3) 
        self.assertEqual(pair_detection.particles(0).key[0],particles[1].key)
        self.assertEqual(pair_detection.particles(1).key[0],particles[2].key)
        self.assertEqual(pair_detection.particles(0).key[1],particles[3].key)
        self.assertEqual(pair_detection.particles(1).key[1],particles[4].key)
        self.assertEqual(pair_detection.particles(0).key[2],particles[5].key)
        self.assertEqual(pair_detection.particles(1).key[2],particles[6].key)
        instance.reset_stopping_conditions()
        instance.stopping_conditions.pair_detection.enable()
            
        instance.stop()
    
    

    def test4(self):
        instance = ForTesting(
            self.exefile, 
            community_interface = ForTestingInterfaceFortranModule,
            number_of_workers = self.get_number_of_workers()
        )
        instance.initialize_code()
        instance.reset_stopping_conditions()
        instance.mpi_setup_stopping_conditions()
        
        pair_detection = instance.stopping_conditions.pair_detection
        
        particles = datamodel.Particles(20)
        particles.mass = list(range(1, 21)) | units.kg
        instance.particles.add_particles(particles)
        
        instance.stopping_conditions.pair_detection.enable()
        
        instance.mpi_collect_stopping_conditions()
        
        instance.fire_condition(
            pair_detection.type,
            -1, -1, -1
        )
        instance.mpi_distribute_stopping_conditions()
        self.assertTrue(pair_detection.is_set())
        self.assertEqual(len(pair_detection.particles(0)),0) 
            
        instance.stop()
    


class _AbstractTestInterfaceFortran(TestWithMPI):
    
    @classmethod
    def get_libname(cls):
        return 'stopcond'
    
    @classmethod
    def get_mpidir(cls):
        return ''
        
    @classmethod
    def get_codestring(cls):
        return CodeStringF

    @classmethod        
    def get_interface_class(cls):
        return ForTestingInterface
    
    def get_number_of_workers(self):
        return 1
        
<<<<<<< HEAD
    def setUp(self):
        super(_AbstractTestInterfaceFortran, self).setUp()
        print("building")
        self.check_can_compile_modules()
        self.exefile=compile_tools.build_fortran_worker(self.get_codestring(),
            self.get_path_to_results(), self.get_interface_class(), needs_mpi= True, 
=======
    @classmethod
    def setup_class(cls):
        cls.check_can_compile_modules()
        cls.exefile=compile_tools.build_fortran_worker(cls.get_codestring(),
            cls.get_path_to_results(), cls.get_interface_class(), needs_mpi= True, 
>>>>>>> dca37c5a
            extra_fflags = ["-I","{0}/lib/stopcond".format( get_amuse_root_dir())],
            extra_ldflags = ["-L{0}/lib/stopcond".format(get_amuse_root_dir()), "-l"+cls.get_libname()] )


class _TestInterfaceFortranSingleProcess(_AbstractTestInterfaceFortran):
    
    def get_number_of_workers(self):
        return 1
        
    def test1(self):
        instance = ForTestingInterface(self.exefile, number_of_workers = self.get_number_of_workers())
        instance.reset_stopping_conditions()
        next = instance.next_index_for_stopping_condition()
        next = instance.next_index_for_stopping_condition()
        instance.stop()
        self.assertEqual(next, 1)

    def test2(self):
        instance = ForTesting(self.exefile, number_of_workers = self.get_number_of_workers()) #, debugger = "xterm")
        instance.initialize_code()
        self.assertTrue(instance.stopping_conditions.pair_detection.is_supported())
        self.assertTrue(instance.stopping_conditions.collision_detection.is_supported())
        self.assertFalse(instance.stopping_conditions.escaper_detection.is_supported())
        instance.stop()

    def test3(self):
        instance = ForTesting(self.exefile, number_of_workers = self.get_number_of_workers()) #, debugger = "xterm")
        instance.initialize_code()
        self.assertFalse(instance.stopping_conditions.pair_detection.is_enabled())
        instance.stopping_conditions.pair_detection.enable()
        self.assertTrue(instance.stopping_conditions.pair_detection.is_enabled())
        instance.stopping_conditions.pair_detection.disable()
        self.assertFalse(instance.stopping_conditions.pair_detection.is_enabled())
        instance.stop()

                
    def test4(self):
        instance = ForTesting(self.exefile, number_of_workers = self.get_number_of_workers())
        instance.reset_stopping_conditions()

        next = instance.next_index_for_stopping_condition()
        self.assertFalse(instance.stopping_conditions.pair_detection.is_set())
    
        instance.set_stopping_condition_info(next,instance.stopping_conditions.pair_detection.type)
         
        self.assertTrue(instance.stopping_conditions.pair_detection.is_set())
        instance.stop()
    
    def test5(self):
        instance = ForTesting(self.exefile, number_of_workers = self.get_number_of_workers())
        instance.reset_stopping_conditions()
        next = instance.next_index_for_stopping_condition()
        self.assertFalse(instance.stopping_conditions.pair_detection.is_set())
        
        instance.set_stopping_condition_info(next,instance.stopping_conditions.pair_detection.type)
        instance.set_stopping_condition_particle_index(next, 0, 11)
        instance.set_stopping_condition_particle_index(next, 1, 12)
        self.assertTrue(instance.stopping_conditions.pair_detection.is_set())
        self.assertEqual(11, instance.get_stopping_condition_particle_index(next, 0))
        self.assertEqual(12, instance.get_stopping_condition_particle_index(next, 1))
        instance.stop()
    
    def test6(self):
        instance = ForTesting(self.exefile, number_of_workers = self.get_number_of_workers())
        particles = datamodel.Particles(20)
        particles.mass = list(range(1, 21)) | units.kg
        instance.particles.add_particles(particles)
        instance.reset_stopping_conditions()
        
        pairs = [(11, 12), (0, 4), (3, 18), (7, 2)]
        next = instance.next_index_for_stopping_condition()
        self.assertFalse(instance.stopping_conditions.pair_detection.is_set())
        instance.set_stopping_condition_info(next,instance.stopping_conditions.pair_detection.type)
        instance.set_stopping_condition_particle_index(next, 0, pairs[0][0])
        instance.set_stopping_condition_particle_index(next, 1, pairs[0][1])
        self.assertEqual(11, instance.get_stopping_condition_particle_index(next, 0))
        self.assertEqual(12, instance.get_stopping_condition_particle_index(next, 1))
        self.assertTrue(instance.stopping_conditions.pair_detection.is_set())
        self.assertEqual(len(instance.stopping_conditions.pair_detection.particles(0)), 1)
        self.assertEqual(len(instance.stopping_conditions.pair_detection.particles(1)), 1)
        
        for index1, index2 in pairs[1:]:
            next = instance.next_index_for_stopping_condition()
            instance.set_stopping_condition_info(next,instance.stopping_conditions.pair_detection.type)
            instance.set_stopping_condition_particle_index(next, 0, index1)
            instance.set_stopping_condition_particle_index(next, 1, index2)
            self.assertEqual(index1, instance.get_stopping_condition_particle_index(next, 0))
            self.assertEqual(index2, instance.get_stopping_condition_particle_index(next, 1))
        self.assertEqual(len(instance.stopping_conditions.pair_detection.particles(0)), 4)
        self.assertEqual(len(instance.stopping_conditions.pair_detection.particles(1)), 4)
        self.assertEqual(len(instance.stopping_conditions.pair_detection.particles(2)), 0)
        
        self.assertEqual(instance.stopping_conditions.pair_detection.particles(0).mass, 
            [first + 1 for first, second in pairs] | units.kg)
        self.assertEqual(instance.stopping_conditions.pair_detection.particles(1).mass, 
            [second + 1 for first, second in pairs] | units.kg)
        instance.stop()
    
    def test8(self):
        instance = ForTesting(self.exefile, number_of_workers = self.get_number_of_workers())
        instance.initialize_code()
        self.assertFalse(instance.stopping_conditions.escaper_detection.is_supported())
        self.assertRaises(AmuseException, instance.stopping_conditions.escaper_detection.enable, expected_message=
            "Can't enable stopping condition 'escaper_detection', since 'ForTesting' does not support this condition.")
        instance.stop()
        
    def test9(self):
        instance = ForTestingInterface(self.exefile, number_of_workers = self.get_number_of_workers())
        instance.initialize_code()
        instance.reset_stopping_conditions()
        nmax = 2048
        for i in range(nmax):
            next = instance.next_index_for_stopping_condition()
            #~ print i, next
            self.assertEqual(next, i)
        instance.stop()
    
    

class TestInterfaceFortran(_TestInterfaceFortranSingleProcess):
    
    @classmethod
    def get_libname(cls):
        return 'stopcond'
    
    @classmethod
    def get_codestring(cls):
        return codestringF

    @classmethod        
    def get_interface_class(cls):
        return ForTestingInterface
    
class TestInterfaceFortranModule(_TestInterfaceFortranSingleProcess):
    
    @classmethod
    def get_libname(cls):
        return 'stopcond'

    @classmethod        
    def get_codestring(cls):
        return codestringFModule

    @classmethod        
    def get_interface_class(cls):
        return ForTestingInterfaceFortranModule
    
class TestInterfaceFortranModuleMultiprocess(_AbstractTestInterfaceFortran):
    
    @classmethod
    def get_libname(cls):
        return 'stopcondmpi'

    @classmethod        
    def get_codestring(cls):
        return codestringFModule
        
    @classmethod
    def get_interface_class(cls):
        return ForTestingInterfaceFortranModule
    
    def get_number_of_workers(self):
        return 3
    
    @classmethod
    def get_mpidir(self):
        return ''
        
    def test1(self):
        instance = ForTesting(
            self.exefile, 
            community_interface = ForTestingInterfaceFortranModule,
            number_of_workers = self.get_number_of_workers()
        )
        instance.initialize_code()
        instance.reset_stopping_conditions()
        instance.mpi_setup_stopping_conditions()
        
        pair_detection = instance.stopping_conditions.pair_detection
        
        particles = datamodel.Particles(20)
        particles.mass = list(range(1, 21)) | units.kg
        instance.particles.add_particles(particles)
        
        instance.stopping_conditions.pair_detection.enable()
        
        instance.mpi_distribute_stopping_conditions()
        
        #~ print pair_detection.type
        instance.fire_condition(
            pair_detection.type,
            1, 2, -1
        )
        instance.mpi_collect_stopping_conditions()
        self.assertTrue(pair_detection.is_set())
        self.assertEqual(len(pair_detection.particles(0)),self.get_number_of_workers()) 
        self.assertEqual(len(pair_detection.particles(1)),self.get_number_of_workers()) 
        self.assertEqual(pair_detection.particles(0).key,particles[1].key)
        self.assertEqual(pair_detection.particles(1).key,particles[2].key)
        self.assertEqual(pair_detection.particles(0).mass,[2,2,2] | units.kg) 
        self.assertEqual(pair_detection.particles(1).mass,[3,3,3] | units.kg) 
        instance.stop()
        
    
        
    def test2(self):
        instance = ForTesting(
            self.exefile, 
            community_interface = ForTestingInterfaceFortranModule,
            number_of_workers = self.get_number_of_workers()
        )
        instance.initialize_code()
        instance.reset_stopping_conditions()
        instance.mpi_setup_stopping_conditions()
        
        pair_detection = instance.stopping_conditions.pair_detection
        
        particles = datamodel.Particles(20)
        particles.mass = list(range(1, 21)) | units.kg
        instance.particles.add_particles(particles)
        
        instance.stopping_conditions.pair_detection.enable()
        
        instance.mpi_distribute_stopping_conditions()
        for rank in range(self.get_number_of_workers()):
            #~ print pair_detection.type
            instance.fire_condition(
                pair_detection.type,
                1, 2, rank
            )
            instance.mpi_collect_stopping_conditions()
            self.assertTrue(pair_detection.is_set())
            self.assertEqual(len(pair_detection.particles(0)),1) 
            self.assertEqual(len(pair_detection.particles(1)),1) 
            self.assertEqual(pair_detection.particles(0).key,particles[1].key)
            self.assertEqual(pair_detection.particles(1).key,particles[2].key)
            self.assertEqual(pair_detection.particles(0).mass,[2] | units.kg) 
            self.assertEqual(pair_detection.particles(1).mass,[3] | units.kg) 
            instance.reset_stopping_conditions()
            instance.stopping_conditions.pair_detection.enable()
            
        instance.stop()

    def test3(self):
        instance = ForTesting(
            self.exefile, 
            community_interface = ForTestingInterfaceFortranModule,
            number_of_workers = self.get_number_of_workers()
        )
        instance.initialize_code()
        instance.reset_stopping_conditions()
        instance.mpi_setup_stopping_conditions()
        
        pair_detection = instance.stopping_conditions.pair_detection
        
        particles = datamodel.Particles(20)
        particles.mass = list(range(1, 21)) | units.kg
        instance.particles.add_particles(particles)
        
        instance.stopping_conditions.pair_detection.enable()
        
        instance.mpi_distribute_stopping_conditions()
        
        instance.fire_condition(
            pair_detection.type,
            1, 2, 0
        )
        instance.fire_condition(
            pair_detection.type,
            3, 4, 1
        )
        instance.fire_condition(
            pair_detection.type,
            5, 6, 2
        )
        instance.mpi_collect_stopping_conditions()
        self.assertTrue(pair_detection.is_set())
        self.assertEqual(len(pair_detection.particles(0)),3) 
        self.assertEqual(len(pair_detection.particles(1)),3) 
        self.assertEqual(pair_detection.particles(0).key[0],particles[1].key)
        self.assertEqual(pair_detection.particles(1).key[0],particles[2].key)
        self.assertEqual(pair_detection.particles(0).key[1],particles[3].key)
        self.assertEqual(pair_detection.particles(1).key[1],particles[4].key)
        self.assertEqual(pair_detection.particles(0).key[2],particles[5].key)
        self.assertEqual(pair_detection.particles(1).key[2],particles[6].key)
        instance.reset_stopping_conditions()
        instance.stopping_conditions.pair_detection.enable()
            
        instance.stop()
    
    

    def test4(self):
        instance = ForTesting(
            self.exefile, 
            community_interface = ForTestingInterfaceFortranModule,
            number_of_workers = self.get_number_of_workers()
        )
        instance.initialize_code()
        instance.reset_stopping_conditions()
        instance.mpi_setup_stopping_conditions()
        
        pair_detection = instance.stopping_conditions.pair_detection
        
        particles = datamodel.Particles(20)
        particles.mass = list(range(1, 21)) | units.kg
        instance.particles.add_particles(particles)
        
        instance.stopping_conditions.pair_detection.enable()
        
        instance.mpi_collect_stopping_conditions()
        
        instance.fire_condition(
            pair_detection.type,
            -1, -1, -1
        )
        instance.mpi_distribute_stopping_conditions()
        self.assertTrue(pair_detection.is_set())
        self.assertEqual(len(pair_detection.particles(0)),0) 
            
        instance.stop()
        
    
    def test5(self):
        number_of_workers = 4
        instance = ForTestingInterface(self.exefile,  
            community_interface = ForTestingInterfaceFortranModule,
            number_of_workers = number_of_workers)
        instance.reset_stopping_conditions()
        instance.mpi_setup_stopping_conditions()
        instance.enable_stopping_condition(1)
        nmax = 50
        for i in range(nmax):
            next = instance.next_index_for_stopping_condition()
            self.assertEqual(next, i)
        i, error = instance.get_number_of_stopping_conditions_set()
        self.assertEqual(error, 0)
        self.assertEqual(i, nmax)
        instance.mpi_collect_stopping_conditions()
        i, error = instance.get_number_of_stopping_conditions_set()
        self.assertEqual(error, 0)
        self.assertEqual(i, number_of_workers * nmax)
        
        instance.stop()
    <|MERGE_RESOLUTION|>--- conflicted
+++ resolved
@@ -242,16 +242,6 @@
     def get_libname(cls):
         return "stopcond"
         
-<<<<<<< HEAD
-    def setUp(self):
-        super(_AbstractTestInterface, self).setUp()
-        print("building")
-        self.check_can_compile_modules()
-        self.exefile=compile_tools.build_worker(codestring, 
-            self.get_path_to_results(), 
-            self.get_interface_class(), write_header=False, 
-            extra_args=["-L"+get_amuse_root_dir()+"/lib/stopcond", "-l" + self.get_libname()]
-=======
     @classmethod
     def setup_class(cls):
         cls.check_can_compile_modules()
@@ -259,7 +249,6 @@
             cls.get_path_to_results(), 
             cls.get_interface_class(), write_header=False, 
             extra_args=["-L"+get_amuse_root_dir()+"/lib/stopcond", "-l" + cls.get_libname()]
->>>>>>> dca37c5a
             )
         
     @classmethod
@@ -593,20 +582,11 @@
     def get_number_of_workers(self):
         return 1
         
-<<<<<<< HEAD
-    def setUp(self):
-        super(_AbstractTestInterfaceFortran, self).setUp()
-        print("building")
-        self.check_can_compile_modules()
-        self.exefile=compile_tools.build_fortran_worker(self.get_codestring(),
-            self.get_path_to_results(), self.get_interface_class(), needs_mpi= True, 
-=======
     @classmethod
     def setup_class(cls):
         cls.check_can_compile_modules()
         cls.exefile=compile_tools.build_fortran_worker(cls.get_codestring(),
             cls.get_path_to_results(), cls.get_interface_class(), needs_mpi= True, 
->>>>>>> dca37c5a
             extra_fflags = ["-I","{0}/lib/stopcond".format( get_amuse_root_dir())],
             extra_ldflags = ["-L{0}/lib/stopcond".format(get_amuse_root_dir()), "-l"+cls.get_libname()] )
 

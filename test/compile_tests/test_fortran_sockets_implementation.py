from amuse.support.interface import InCodeComponentImplementation

from amuse.test.amusetest import TestWithMPI
from amuse.test import compile_tools
import os
import time
import shlex

from amuse.units import nbody_system
from amuse.units import units
from amuse import datamodel
from amuse.rfi import channel
from amuse.rfi.core import *

from .test_fortran_implementation import codestring, ForTestingInterface


class ForTesting(InCodeComponentImplementation):
    
    def __init__(self, exefile, **options):
        InCodeComponentImplementation.__init__(self, ForTestingInterface(exefile, **options), **options)


class TestInterface(TestWithMPI):
<<<<<<< HEAD
        
    def setUp(self):
        super(TestInterface, self).setUp()
        print("building")
        self.check_can_compile_modules()
        self.check_fortran_version()
        self.check_not_in_mpiexec()
        self.exefile=compile_tools.build_fortran_worker(codestring, self.get_path_to_results(), ForTestingInterface)
        
=======
    
    @classmethod
    def setup_class(cls):
        print("building")
        cls.check_can_compile_modules()
        cls.check_fortran_version()
        cls.check_not_in_mpiexec()
        cls.exefile=compile_tools.build_fortran_worker(codestring, cls.get_path_to_results(), ForTestingInterface)
        print("done")
        
    @classmethod
>>>>>>> d4c73eac
    def check_fortran_version(self):
        pass
        
    @classmethod
    def check_not_in_mpiexec(cls):
        """
        The tests will fork another process, if the test run
        is itself an mpi process, the tests may fail. 
        
        For the hydra process manager the tests will fail.
        So skip the tests if we detect hydra
        """
        if 'HYDI_CONTROL_FD' in os.environ:
            return # can run in modern mpiexec.hydra
        if 'HYDRA_CONTROL_FD' in os.environ or 'PMI_FD' in os.environ:
            cls.skip('cannot run the socket tests under hydra process manager')
    
        
    def test1(self):
        instance = ForTestingInterface(self.exefile, channel_type="sockets")
        int_out, error = instance.echo_int(10)
        del instance
        self.assertEqual(int_out, 10)
        self.assertEqual(error, 0)
        
    def test2(self):
        instance = ForTestingInterface(self.exefile, channel_type="sockets")
        out, error = instance.echo_double(4.0)
        del instance
        self.assertEqual(out, 4.0)
        self.assertEqual(error, 0)
        
        
    def test3(self):
        instance = ForTestingInterface(self.exefile, channel_type="sockets")
        input = [1,2,3,4]
        output, errors = instance.echo_int(input)
        del instance
        self.assertEqual(len(errors),4)
        for actual, expected in zip(output, input):
            self.assertEqual(actual, expected)
            
    def test4(self):
        instance = ForTestingInterface(self.exefile, channel_type="sockets")
        input = [1.0,2.1,3.3,4.2]
        output, errors = instance.echo_double(input)
        del instance
        self.assertEqual(len(errors),4)
        for actual, expected in zip(output, input):
            self.assertEqual(actual, expected)
            
        
    def test5(self):
        instance = ForTestingInterface(self.exefile, channel_type="sockets")
        out, error = instance.echo_float(4.0)
        del instance
        self.assertEqual(out, 4.0)
        self.assertEqual(error, 0)
        
    def test6(self):
        
        instance = ForTestingInterface(self.exefile, channel_type="sockets")
        out, error = instance.echo_string("abc")
        del instance
        self.assertEqual(error, 0)
        self.assertEqual(out, "abc")

    def test7(self):
        instance = ForTestingInterface(self.exefile, channel_type="sockets")
        out, error = instance.echo_string(["abc","def"])
        del instance
        
        self.assertEqual(error[0], 0)
        self.assertEqual(error[1], 0)
        self.assertEqual(out[0], "abc")
        self.assertEqual(out[1], "def")

    def test8(self):
        instance = ForTestingInterface(self.exefile, channel_type="sockets")
        out1, out2, error = instance.echo_strings("abc","def")
        del instance
        
        self.assertEqual(error, 0)
        self.assertEqual(out1, "Abc")
        self.assertEqual(out2, "Bef")
      
    def test9(self):
        instance = ForTestingInterface(self.exefile, channel_type="sockets")
        str1_out, str2_out, error = instance.echo_strings(["abc", "def"], ["ghi", "jkl"])
        del instance
        
        self.assertEqual(error[0], 0)
        self.assertEqual(error[1], 0)
        self.assertEqual(str1_out[0], "Abc")
        self.assertEqual(str1_out[1], "Aef")
        self.assertEqual(str2_out[0], "Bhi")
        self.assertEqual(str2_out[1], "Bkl")
      
    def test10(self):
        instance = ForTestingInterface(self.exefile, channel_type="sockets")
        out = instance.return_string("qwerty")
        out = instance.return_string("abcdefghi")
        
        instance.stop()
        del instance
        
        self.assertEqual(out, "abcdefghi")
        
    def test11(self):
        instance = ForTestingInterface(self.exefile, channel_type="sockets")
        out, error = instance.hello_string()
        del instance
        
        self.assertEqual(out, "hello")
        
    def test12(self):
        
        instance = ForTestingInterface(self.exefile, channel_type="sockets")
        out, error = instance.echo_string_fixed_len("abc")
        del instance
        self.assertEqual(error, 0)
        self.assertEqual(out, "abc")
        
        
    def test13(self):
        instance = ForTestingInterface(self.exefile, debugger="none", channel_type="sockets")
        (output_ints, error) = instance.echo_array_with_result([4,5,6])
        instance.stop()
        print(output_ints, error)
        self.assertEqual(output_ints[0], 4)
        self.assertEqual(output_ints[1], 5)
        self.assertEqual(output_ints[2], 6)
        
        self.assertEqual(error[0], -1)
        self.assertEqual(error[1], -1)
        self.assertEqual(error[2], -1)
        
    
    def test14(self):
        
        for x in range(4):
            instance = ForTestingInterface(self.exefile, channel_type="sockets")
            int_out, error = instance.echo_int(10)
            instance.stop()
            self.assertEqual(int_out, 10)
            self.assertEqual(error, 0)
            
    def test15(self):
        instance = ForTestingInterface(self.exefile, channel_type="sockets")
        (output_ints, error) = instance.echo_inout_array_with_result([4,5,6])
        instance.stop()
        self.assertEqual(output_ints[0], 14)
        self.assertEqual(output_ints[1], 15)
        self.assertEqual(output_ints[2], 16)
        
        self.assertEqual(error[0], 11)
        self.assertEqual(error[1], 11)
        self.assertEqual(error[2], 11)
        
    def test16(self):
        instance = ForTestingInterface(self.exefile, channel_type="sockets")
        (output1, error1) = instance.echo_logical(True)
        (output2, error2) = instance.echo_logical(False)
        instance.stop()
        self.assertEqual(error1, 0)
        self.assertEqual(error2, 0)
        self.assertTrue(output1)
        self.assertFalse(output2)

    def test16b(self):
        instance = ForTesting(self.exefile, channel_type="sockets")
        output = instance.echo_logical([True, True,False, True, False])
        self.assertEqual(output, [True, True, False, True, False])

    def test16c(self):
        instance = ForTesting(self.exefile, redirection="none")
        output = instance.echo_logical2([True, True,False, True, False]*1024)
        self.assertEqual(output, [True, True, False, True, False]*1024)
                
    def xtest20(self):
        #
        # TURNED OFF support for redirection,
        # by default output is redirected to /dev/null
        # if you need file, use the support from your mpi implementation
        #
        if os.path.exists("pout.000"):
            os.remove("pout.000")
        if os.path.exists("perr.000"):
            os.remove("perr.000")
        
        x = ForTestingInterface(self.exefile, redirect_stderr_file = 'perr', redirect_stdout_file = 'pout', redirection="file", channel_type="sockets")
        x.print_string("abc")
        x.print_error_string("exex")
        x.stop()
        
        time.sleep(0.2)
        
        self.assertTrue(os.path.exists("pout.000"))
        with open("pout.000","r") as f:
            content = f.read()
        self.assertEqual(content.strip(), "abc")
        
        self.assertTrue(os.path.exists("perr.000"))
        with open("perr.000","r") as f:
            content = f.read()
        self.assertEqual(content.strip(), "exex")
        
        x = ForTestingInterface(self.exefile, redirect_stderr_file = 'perr', redirect_stdout_file = 'pout', redirection="file", channel_type="sockets")
        x.print_string("def")
        x.print_error_string("exex")
        x.stop()
        
        time.sleep(0.2)
        
        self.assertTrue(os.path.exists("pout.000"))
        with open("pout.000","r") as f:
            content = f.read()
        self.assertEqual(content.strip(), "abc\n def") 
        
        self.assertTrue(os.path.exists("perr.000"))
        with open("perr.000","r") as f:
            content = f.read()
        self.assertEqual(content.strip(), "exex\n exex")
        
    def test35(self):
        instance = ForTestingInterface(self.exefile, channel_type="sockets")
        out, error = instance.echo_string(["abc","def"]*100000)
        del instance
        
        self.assertEqual(error[0], 0)
        self.assertEqual(error[1], 0)
        self.assertEqual(out[-2], "abc")
        self.assertEqual(out[-1], "def")
        
    def test36(self):
        instance = ForTestingInterface(self.exefile, channel_type="sockets")
        N=255
        out, error = instance.echo_string("a"*N)
        del instance
        
        self.assertEqual(error, 0)
        self.assertEqual(out, "a"*N)<|MERGE_RESOLUTION|>--- conflicted
+++ resolved
@@ -22,18 +22,7 @@
 
 
 class TestInterface(TestWithMPI):
-<<<<<<< HEAD
-        
-    def setUp(self):
-        super(TestInterface, self).setUp()
-        print("building")
-        self.check_can_compile_modules()
-        self.check_fortran_version()
-        self.check_not_in_mpiexec()
-        self.exefile=compile_tools.build_fortran_worker(codestring, self.get_path_to_results(), ForTestingInterface)
-        
-=======
-    
+
     @classmethod
     def setup_class(cls):
         print("building")
@@ -44,7 +33,6 @@
         print("done")
         
     @classmethod
->>>>>>> d4c73eac
     def check_fortran_version(self):
         pass
         

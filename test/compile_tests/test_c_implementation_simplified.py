--- conflicted
+++ resolved
@@ -241,17 +241,10 @@
 
 class TestCImplementationInterface(TestWithMPI):
 
-<<<<<<< HEAD
-    def setUp(self):
-        super(TestCImplementationInterface, self).setUp()
-        print("building...", end=' ')
-        self.check_can_compile_modules()
-=======
     @classmethod
     def setup_class(cls):
         print("building...")
         cls.check_can_compile_modules()
->>>>>>> d2b79aa4
         try:
             cls.exefile = compile_tools.build_worker(codestring, cls.get_path_to_results(), 
                 ForTestingInterface, write_header=False)

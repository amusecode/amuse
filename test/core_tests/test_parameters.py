--- conflicted
+++ resolved
@@ -235,16 +235,8 @@
         self.assertRaises(AmuseException, lambda: p.unknown, 
             expected_message = "tried to get unknown parameter 'unknown' for a 'TestModule' object")
 
-<<<<<<< HEAD
         self.assertRaises(AmuseException, setattr, p, "unknown", 1.0 | units.m,
             expected_message = "tried to set unknown parameter 'unknown' for a 'TestModule' object")
-=======
-        with warnings.catch_warnings(record=True) as w:
-
-            p.unknown = 10 | units.m
-            self.assertEqual(len(w), 1)
-            self.assertEqual("tried to set unknown parameter 'unknown' for a 'TestModule' object", str(w[-1].message))
->>>>>>> 13ca566e
 
     def test10(self):
         parameter_definition = parameters.ModuleMethodParameterDefinition(
@@ -1029,19 +1021,10 @@
         
         memento.test_name = 2.0 | units.m
         self.assertEqual(memento.test_name, 2.0|units.m)
-<<<<<<< HEAD
 
         self.assertRaises(AmuseException, set.reset_from_memento, memento,
             expected_message = "tried to change read-only parameter 'test_name' for a 'TestModule' object")
                 
-=======
-        
-        with warnings.catch_warnings(record=True) as w:
-            set.reset_from_memento(memento)
-            self.assertEqual(len(w), 1)
-            self.assertEqual("tried to change read-only parameter 'test_name' for a 'TestModule' object", str(w[-1].message))
-        
->>>>>>> 13ca566e
         self.assertEqual(o.x, 0.1|units.m)
         self.assertEqual(set.test_name, 0.1|units.m)
         self.assertEqual(memento.test_name, 2.0|units.m)

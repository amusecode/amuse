--- conflicted
+++ resolved
@@ -247,11 +247,7 @@
         commands.append([
             './configure',
             '--prefix='+self.prefix,
-<<<<<<< HEAD
             '--enable-shared',
-=======
-            '--enable-shared', 
->>>>>>> 0e4eb8d5
             '--disable-hl', 
             '--enable-production',
             '--with-pthread=/usr', 
@@ -646,7 +642,7 @@
                 [],                         #names of prerequisites (unused)
                 '2.2.2' ,                   #version string
                 'matplotlib-', '.tar.gz',        #pre- and postfix for filename
-                ' https://pypi.python.org/packages/source/m/matplotlib/', #download url, filename is appended
+                'https://pypi.python.org/packages/source/m/matplotlib/', #download url, filename is appended
                 self.matplotlib_build             #method to use for building - same as for FFTW should work
               ),
         )

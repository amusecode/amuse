--- conflicted
+++ resolved
@@ -15,11 +15,7 @@
 
 IS_ON_OSX = sys.platform == 'darwin'
 PYTHON = sys.executable
-<<<<<<< HEAD
-
-=======
- 
->>>>>>> b1a6e6a1
+
 def late(function):
     class LateProperty(object):
         def __init__(self, initializer):
@@ -50,11 +46,7 @@
           (
             'numpy' ,                  #name to refer by
             [],                        #names of prerequisites (unused)
-<<<<<<< HEAD
             '1.17.4' ,                  #version string
-=======
-            '1.8.2' ,                  #version string
->>>>>>> b1a6e6a1
             'numpy-', '.tar.gz',       #pre- and postfix for filename
             'https://github.com/numpy/numpy/releases/download/v1.17.4/', #download url, filename is appended
             self.numpy_build          #method to use for building
@@ -183,23 +175,9 @@
             ['gmp'],                    #names of prerequisites
             '4.0.2' ,                   #version string
             'mpfr-', '.tar.gz',         #pre- and postfix for filename
-<<<<<<< HEAD
             'https://www.mpfr.org/mpfr-4.0.2/', #download url, filename is appended
             self.mpfr_build             #method to use for building
           ) ,
-=======
-            'http://mpfr.loria.fr/mpfr-4.0.2/', #download url, filename is appended
-            self.mpfr_build             #method to use for building
-          ) ,
-          (
-            'cython',
-            [],
-            '0.25.2',
-            'Cython-' , '.tar.gz',
-            'https://pypi.io/packages/source/c/cython/',
-            self.python_build
-          ) ,
->>>>>>> b1a6e6a1
         ]
         
     @late
@@ -256,11 +234,7 @@
             raise Exception("Error when running <" + commandline + ">")
         print("finished " , ' '.join(args))
     
-<<<<<<< HEAD
-    def h5py_build(self, path):       
-=======
     def h5py_build(self, path):
->>>>>>> b1a6e6a1
         self.run_application([PYTHON,'setup.py','configure','--hdf5='+self.prefix], cwd=path)
         self.run_application([PYTHON,'setup.py','build'],cwd=path)
         self.run_application([PYTHON,'setup.py','install', '--prefix='+self.prefix], cwd=path)
@@ -273,12 +247,8 @@
         commands.append([
             './configure',
             '--prefix='+self.prefix,
-<<<<<<< HEAD
             '--enable-shared',
             '--disable-hl', 
-=======
-            '--enable-shared', 
->>>>>>> b1a6e6a1
             '--enable-production',
             '--with-pthread=/usr', 
             '--enable-threadsafe'
@@ -602,13 +572,8 @@
             '--prefix='+self.prefix,
             '--enable-fc',
             '--enable-shared',
-<<<<<<< HEAD
             '--with-python='+sys.executable,
             '--enable-threads',
-=======
-            '--enable-threads', 
-            '--with-python='+sys.executable,
->>>>>>> b1a6e6a1
             '--enable-sharedlibs=osx-gcc',
             '--with-device=ch3:sock',
         ]
@@ -627,11 +592,7 @@
         
         self.check_mpich2_install(commands, path)
         
-<<<<<<< HEAD
     def mpfr_build(self, path):
-=======
-    def mpfr_build(self, path):        
->>>>>>> b1a6e6a1
         commands = []
         command = [
             './configure',
@@ -665,11 +626,7 @@
                 [],                         #names of prerequisites (unused)
                 '1.2.11' ,                   #version string
                 'zlib-', '.tar.gz',        #pre- and postfix for filename
-<<<<<<< HEAD
                 'https://downloads.sourceforge.net/project/libpng/zlib/1.2.11/', #download url, filename is appended
-=======
-                'http://zlib.net/', #download url, filename is appended
->>>>>>> b1a6e6a1
                 self.basic_build             #method to use for building - same as for FFTW should work
               ) ,
               (

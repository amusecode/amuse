from __future__ import print_function

import sys
import os
import re
from glob import glob

try:
    import ConfigParser as configparser
    from StringIO import StringIO
except ImportError:
    import configparser
    from io import StringIO

import os.path
import datetime

from distutils import (
    log, spawn, file_util,
)
from distutils.core import Command
from distutils.dir_util import create_tree
from distutils.errors import DistutilsError
from subprocess import Popen, PIPE, STDOUT
if sys.hexversion > 0x03000000:
    from distutils.util import run_2to3

try:
    from numpy.distutils import fcompiler
except ImportError:
    fcompiler = None

# check if Python is called on the first line with this expression
first_line_re = re.compile('^#!.*python[0-9.]*([ \t].*)?$')

try:
    from . import config
    is_configured = hasattr(config, 'compilers')
except ImportError:
    is_configured = False


def pyfiles_in_build_dir(builddir):
    module_files = glob(os.path.join(builddir, "*.py"))
    result = []
    for x in module_files:
        result.append(os.path.abspath(x))
    return result


def run_2to3_on_build_dirs(paths, target, src):
    for dir in paths:
        buildir = os.path.join(target,  os.path.relpath(dir, src))
        run_2to3(pyfiles_in_build_dir(buildir))


class InstallLibraries(Command):
    user_options = [
        ('build-temp=', 't',
         "directory for temporary files (build by-products)"),
        ('inplace', 'i',
         "ignore build-lib and put compiled extensions into the source " +
         "directory alongside your pure Python modules", 1),
        ('no-inplace', 'k',
         "put compiled extensions into the  build temp "),
        ('lib-dir=', 'l', "directory containing libraries to build"),
        ('install-data=', None, "installation directory for data files"),
        (
            'root=', None,
            "install everything relative to this alternate root directory"
        ),
    ]

    negative_opt = {'no-inplace': 'inplace'}

    boolean_options = ['inplace']

    def initialize_options(self):
        self.codes_dir = None
        self.lib_dir = None
        self.inplace = False
        self.build_lib = None
        self.build_temp = None
        self.install_data = None
        self.root = None

    def finalize_options(self):
        self.set_undefined_options(
            'install',
            ('build_lib', 'build_lib'),
            ('root', 'root'),
            ('install_data', 'install_data'),
        )

        self.set_undefined_options(
            'build',
            ('build_temp', 'build_temp'),
        )

        if self.lib_dir is None:
            if self.inplace:
                self.lib_dir = os.path.join('lib')
            else:
                self.lib_dir = os.path.join(self.build_temp, 'lib')
        else:
            if self.inplace:
                pass
            else:
                self.lib_dir = os.path.join(self.build_temp, 'lib')

    def run(self):
<<<<<<< HEAD
        data_dir = os.path.join(self.install_data, 'share', 'amuse')
        if self.root is not None:
            data_dir = os.path.relpath(data_dir, self.root)
            data_dir = os.path.join('/', data_dir)
        else:
            data_dir = os.path.abspath(data_dir)
=======
        data_dir = os.path.join(self.install_data,'share','amuse')
        data_dir = os.path.abspath(data_dir)
>>>>>>> d5d5a0e5

        # copy only:
        # '*.h', '*.a', '*.mod', '*.inc', '*.so', '*.dylib'
        files = [
            os.path.join(dp, f)
            for dp, dn, fn in os.walk(self.lib_dir)
            for f in fn
        ]
        ext = ['.h', '.a', '.mod', '.inc', '.so', '.dylib']
        files = [
            f for f in files if (os.path.splitext(f)[1] in ext)
        ]
        files = [os.path.relpath(f, self.lib_dir) for f in files]
        create_tree(os.path.join(data_dir, 'lib'), files)

        for f in files:
            src = os.path.join(self.lib_dir, f)
            target = os.path.join(data_dir, 'lib', f)
            self.copy_file(src, target)


class GenerateInstallIni(Command):
    user_options = (
        ('build-dir=', 'd', "directory to install to"),
        ('install-data=', None, "installation directory for data files"),
        ('force', 'f', "force installation (overwrite existing files)"),
        (
            'root=', None,
            "install everything relative to this alternate root directory"
        ),
    )

    boolean_options = ['force']

    def initialize_options(self):
        self.build_dir = None
        self.install_data = None
        self.force = False
        self.root = None

    def finalize_options(self):
        self.set_undefined_options(
            'install',
            ('build_lib', 'build_dir'),
            ('install_data', 'install_data'),
            ('root', 'root'),
            ('force', 'force'),
        )
        # print(self.install_data)
        # raise

    def run(self):
        outfilename = os.path.join(self.build_dir, 'amuse', 'amuserc')

        data_dir = os.path.join(self.install_data, 'share', 'amuse')
        if self.root is not None:
            data_dir = os.path.relpath(data_dir, self.root)
            data_dir = os.path.join('/', data_dir)
        else:
            data_dir = os.path.abspath(data_dir)
        installinilines = []
        installinilines.append('[channel]')
        installinilines.append('must_check_if_worker_is_up_to_date=0')
        installinilines.append('use_python_interpreter=1')
        if sys.platform == 'win32':
            installinilines.append('worker_code_suffix=".exe"')
        installinilines.append('[data]')
        installinilines.append(
            'input_data_root_directory={0}'.format(
                os.path.join(data_dir, 'data')
            )
        )
        installinilines.append('output_data_root_directory=amuse-data')
        installinilines.append('amuse_root_dir={0}'.format(data_dir))

        if 'BUILD_BINARY' in os.environ:
            installinilines.append('[test]')
            installinilines.append('can_run_tests_to_compile_modules=0')

        self.mkpath(os.path.join(self.build_dir, 'amuse'))
        file_util.write_file(outfilename, installinilines)


class CodeCommand(Command):
    user_options = [
        ('build-lib=', 'b',
         "directory for compiled extension modules"),
        ('build-temp=', 't',
         "directory for temporary files (build by-products)"),
        ('inplace', 'i',
         "ignore build-lib and put compiled extensions into the source " +
         "directory alongside your pure Python modules", 1),
        ('no-inplace', 'k',
         "put compiled extensions into the  build temp "),
        ('define=', 'D',
         "C preprocessor macros to define"),
        ('undef=', 'U',
         "C preprocessor macros to undefine"),
        ('debug', 'g',
         "compile/link with debugging information"),
        ('force', 'f',
         "forcibly build everything (ignore file timestamps)"),
        ('variant', 'V',
         "build variants of the codes (gpu versions etc)"),
        ('codes-dir=', 'd', "directory containing codes"),
        ('lib-dir=', 'l', "directory containing libraries to build"),
    ]

    negative_opt = {'no-inplace': 'inplace'}

    boolean_options = ['force', 'inplace', 'debug', 'variant']

    def initialize_options(self):
        self.codes_dir = None
        self.lib_dir = None
        self.lib_src_dir = None
        self.amuse_src_dir = os.path.join('src', 'amuse')
        self.environment = {}
        self.environment_notset = {}
        self.found_cuda = False
        self.found_sapporo = False
        self.variant = True
        self.inplace = False

        self.build_lib = None
        self.build_temp = None
        self.debug = None
        self.force = None

    def finalize_options(self):
        self.set_undefined_options(
            'build',
            ('build_lib', 'build_lib'),
            ('build_temp', 'build_temp'),
            ('debug', 'debug'),
            ('force', 'force'),
        )

        if self.codes_dir is None:
            if self.inplace:
                self.codes_dir = os.path.join(self.amuse_src_dir, 'community')
                self.codes_src_dir = self.codes_dir
            else:
                self.codes_dir = os.path.join(self.build_temp, 'codes')
                self.codes_src_dir = os.path.join(
                    self.amuse_src_dir, 'community',
                )
        else:
            if self.inplace:
                self.codes_src_dir = self.codes_dir
            else:
                self.codes_src_dir = self.codes_dir
                self.codes_dir = os.path.join(self.build_temp, 'codes')

        if self.lib_dir is None:
            if self.inplace:
                self.lib_dir = os.path.join('lib')
                self.lib_src_dir = self.lib_dir
            else:
                self.lib_dir = os.path.join(self.build_temp, 'lib')
                self.lib_src_dir = os.path.join('lib')
        else:
            if self.inplace:
                self.lib_src_dir = self.codes_dir
            else:
                self.lib_src_dir = self.codes_dir
                self.lib_dir = os.path.join(self.build_temp, 'lib')

        if is_configured:
            self.environment['PYTHON'] = config.interpreters.python
        else:
            self.environment['PYTHON'] = sys.executable

        self.set_cuda_variables()
        self.set_mpi_variables()
        self.set_compiler_variables()

        self.set_fortran_variables()

        self.environment['F90'] = self.environment['FORTRAN']
        self.environment['FC'] = self.environment['FORTRAN']
        self.set_java_variables()
        self.set_openmp_flags()
        self.set_libdir_variables()
        self.set_libs_variables()
        self.save_cfgfile_if_not_exists()

        if 'MSYSCON' in os.environ:
            pass
        else:
            if self.inplace:
                self.environment['AMUSE_DIR'] = os.path.abspath(os.getcwd())
            else:
                self.environment['AMUSE_DIR'] = os.path.abspath(
                    self.build_temp
                )

            if self.inplace:
                self.environment['MUSE_PACKAGE_DIR'] = os.path.abspath(
                    os.getcwd()
                )
            else:
                self.environment['MUSE_PACKAGE_DIR'] = os.path.abspath(
                    self.build_temp
                )

    def set_fortran_variables(self):
        if 'FORTRAN' in self.environment:
            return

        if 'FORTRAN' in os.environ:
            self.environment['FORTRAN'] = os.environ['FORTRAN']
            return

        if is_configured:
            self.environment['FORTRAN'] = config.compilers.fc
            return

        if 'FC' in os.environ:
            self.environment['FORTRAN'] = os.environ['FC']
            return

        if 'FORT' in os.environ:
            self.environment['FORTRAN'] = os.environ['FORT']
            return

        if 'F90' in os.environ:
            self.environment['FORTRAN'] = os.environ['F90']
            return

        mpif90 = os.environ['MPIF90'] if 'MPIF90' in os.environ else 'mpif90'

        process = Popen([mpif90, '-show'], stdout=PIPE, stderr=PIPE)
        stdoutstring, stderrstring = process.communicate()
        if process.returncode == 0:
            parts = stdoutstring.split()
            self.environment['FORTRAN'] = parts[0]
            return

        process = Popen([mpif90, '--showme '], stdout=PIPE, stderr=PIPE)
        stdoutstring, stderrstring = process.communicate()
        if process.returncode == 0:
            parts = stdoutstring.split()
            self.environment['FORTRAN'] = parts[0]
            return

        compiler = fcompiler.new_fcompiler(requiref90=True)
        fortran_executable = compiler.executables['compiler_f90'][0]
        self.environment['FORTRAN'] = fortran_executable

    def is_mpi_enabled(self):
        if is_configured and hasattr(config.mpi, 'is_enabled'):
            return config.mpi.is_enabled
        else:
            return True

    def set_cuda_variables(self):
        all_found = True
        if is_configured and config.cuda.is_enabled:
            self.found_cuda = True
            self.environment['CUDA_LIBDIRS'] = (
                '-L'+config.cuda.toolkit_path+'/lib'
                + ' -L'+config.cuda.toolkit_path+'/lib64'
            )
            self.environment['CUDA_TK'] = config.cuda.toolkit_path
            self.environment['CUDA_SDK'] = config.cuda.sdk_path
            if hasattr(config.cuda, 'cuda_libs'):
                self.environment['CUDA_LIBS'] = config.cuda.cuda_libs
            else:
                raise DistutilsError(
                    "configuration is not up to date for cuda, please"
                    " reconfigure amuse by running 'configure --enable-cuda'"
                )

            return

        if is_configured and not config.cuda.is_enabled:
            self.found_cuda = True
            self.environment['CUDA_LIBDIRS'] = (
                '-L/NOCUDACONFIGURED/lib'
                + ' -LNOCUDACONFIGURED/lib64'
            )
            self.environment['CUDA_LIBS'] = '-lnocuda'
            self.environment['CUDART_LIBS'] = '-lnocudart'
            self.environment['CUDA_TK'] = '/NOCUDACONFIGURED'
            self.environment['CUDA_SDK'] = '/NOCUDACONFIGURED'
            return

        for x in ['CUDA_TK', 'CUDA_SDK']:
            if x not in self.environment:
                all_found = False
                break

        if all_found:
            cuda_dir = self.environment['CUDA_TK']
            self.environment['CUDA_LIBDIRS'] = (
                '-L'+cuda_dir+'/lib'
                + ' -L'+cuda_dir+'/lib64'
            )
            self.environment['CUDA_LIBS'] = '-lcudart'
            return

        dir = spawn.find_executable('nvcc')
        if dir is None:
            self.found_cuda = False
            self.environment_notset['CUDA_SDK'] = '<directory>'
            self.environment_notset['CUDA_TK'] = '<directory>'
            return
        cuda_dir = os.path.dirname(os.path.dirname(dir))
        self.environment['CUDA_LIBDIRS'] = (
            '-L'+cuda_dir+'/lib'
            + ' -L'+cuda_dir+'/lib64'
        )
        self.environment['CUDA_LIBS'] = '-lcudart'
        self.environment['CUDA_TK'] = cuda_dir
        if 'CUDA_SDK' not in self.environment:
            self.environment_notset['CUDA_SDK'] = '<directory>'

        self.found_cuda = True

    def set_mpi_variables(self):
        if is_configured:
            self.environment['MPICXX'] = config.mpi.mpicxx
            self.environment['MPICC'] = config.mpi.mpicc
            self.environment['MPIF90'] = config.mpi.mpif95
            return

    def set_compiler_variables(self):
        if is_configured and not hasattr(config.compilers, 'found_fftw'):
            raise DistutilsError(
                "configuration is not up to date, please reconfigure amuse by"
                " running 'configure'"
            )

        if is_configured:
            self.environment['CXX'] = config.compilers.cxx
            self.environment['CC'] = config.compilers.cc
            self.environment['FC'] = config.compilers.fc
            self.environment['CFLAGS'] = config.compilers.cc_flags
            self.environment['CXXFLAGS'] = config.compilers.cxx_flags
            self.environment['FFLAGS'] = config.compilers.fc_flags

            if config.compilers.found_fftw == 'yes':
                self.environment['FFTW_FLAGS'] = config.compilers.fftw_flags
                self.environment['FFTW_LIBS'] = config.compilers.fftw_libs

            if config.compilers.found_gsl == 'yes':
                self.environment['GSL_FLAGS'] = config.compilers.gsl_flags
                self.environment['GSL_LIBS'] = config.compilers.gsl_libs

            return

    def set_java_variables(self):
        if (
                is_configured
                and hasattr(config, 'java')
                and hasattr(config.java, 'is_enabled')
                and config.java.is_enabled
        ):
            self.environment['JAVA'] = config.java.java
            self.environment['JAVAC'] = config.java.javac
            self.environment['JAR'] = config.java.jar
        else:
            self.environment['JAVA'] = ''
            self.environment['JAVAC'] = ''
            self.environment['JAR'] = ''
        return

    def set_openmp_flags(self):
        if is_configured and hasattr(config, 'openmp'):
            self.environment['OPENMP_FCFLAGS'] = config.openmp.fcflags
            self.environment['OPENMP_CFLAGS'] = config.openmp.cflags
        else:
            self.environment['OPENMP_FCFLAGS'] = ''
            self.environment['OPENMP_CFLAGS'] = ''

    def set_libdir_variables(self):
        for varname in ('SAPPORO_LIBDIRS', 'GRAPE6_LIBDIRS'):
            if varname in self.environment:
                continue

            if varname in os.environ:
                self.environment[varname] = os.environ[varname]
            else:
                self.environment_notset[varname] = '-L<directory>'

        if 'SAPPORO_LIBDIRS' in self.environment:
            self.environment['SAPPORO_LIBS'] = '-L{0} -lsapporo'.format(
                self.environment['SAPPORO_LIBDIRS']
            )
        else:
            if is_configured and hasattr(config.cuda, 'sapporo_version'):
                if config.cuda.sapporo_version == '2':
                    self.environment['SAPPORO_LIBS'] = (
                        '-L{0}/lib/sapporo-2 -lsapporo {1}'.format(
                            os.path.abspath(os.getcwd()),
                            config.openmp.cflags
                        )
                    )
                else:
                    self.environment['SAPPORO_LIBS'] = (
                        '-L{0}/lib/sapporo_light -lsapporo'.format(
                            os.path.abspath(os.getcwd())
                        )
                    )
            else:
                self.environment['SAPPORO_LIBS'] = (
                    '-L{0}/lib/sapporo_light -lsapporo'.format(
                        os.path.abspath(os.getcwd())
                    )
                )
            self.environment['BOOSTLIBS'] = ''

    def set_libs_variables(self):
        for varname, libname in []:
            if varname in self.environment:
                continue

            if varname in os.environ:
                self.environment[varname] = os.environ[varname]
            else:
                self.environment_notset[varname] = (
                    '-L<directory> -l{0}'.format(libname)
                )

    def copy_build_prereq_to_build_dir(self):
        if not os.path.exists(self.build_temp):
            self.mkpath(self.build_temp)

        configpath = os.path.abspath(os.getcwd())
        self.copy_file(os.path.join(configpath, "config.mk"), self.build_temp)
        self.copy_file(os.path.join(configpath, "build.py"), self.build_temp)
        self.copy_tree(
            os.path.join(configpath, "support"),
            os.path.join(self.build_temp, "support")
        )
        path = os.path.join(self.build_temp, "src")
        if not os.path.exists(path):
            os.symlink(os.path.relpath(self.build_lib, self.build_temp), path)

    def copy_codes_to_build_dir(self):

        for dir in self.makefile_paths(self.codes_src_dir):
            reldir = os.path.relpath(dir, self.codes_src_dir)
            self.copy_tree(
                dir,
                os.path.join(self.codes_dir, reldir)
            )

    def copy_lib_to_build_dir(self):
        for dir in self.makefile_paths(self.lib_src_dir):
            reldir = os.path.relpath(dir, self.lib_src_dir)
            self.copy_tree(
                dir,
                os.path.join(self.lib_dir, reldir)
            )

    def copy_worker_codes_to_build_dir(self):
        if sys.platform == 'win32':
            worker_code_re = re.compile(
                r'([a-zA-Z0-9]+_)?worker(_[a-zA-Z0-9]+)?(.exe)?'
            )
        else:
            worker_code_re = re.compile(
                r'([a-zA-Z0-9]+_)?worker(_[a-zA-Z0-9]+)?'
            )
            worker_so_re = re.compile(
                r'([a-zA-Z0-9]+_)?cython(_[a-zA-Z0-9]+)?.so'
            )

        lib_binbuilddir = os.path.join(self.build_lib, 'amuse', '_workers')
        if not os.path.exists(lib_binbuilddir):
            self.mkpath(lib_binbuilddir)

        for srcdir in self.makefile_paths(self.codes_src_dir):
            reldir = os.path.relpath(srcdir, self.codes_src_dir)
            temp_builddir = os.path.join(self.codes_dir, reldir)

            self.announce(
                "will copy worker: {0}".format(srcdir), level=log.INFO
            )
            lib_builddir = os.path.join(
                self.build_lib,
                os.path.relpath(srcdir, os.path.join(self.amuse_src_dir, '..'))
            )

            shortname = reldir.lower()
            self.announce(shortname, level=log.INFO)

            for name in os.listdir(temp_builddir):
                path = os.path.join(temp_builddir, name)
                # stat = os.stat(path)

                if os.path.isfile(path):
                    if worker_so_re.match(name):
                        topath = os.path.join(lib_builddir, name)
                        self.copy_file(path, topath)
                        continue

                if os.path.isfile(path) and os.access(path, os.X_OK):
                    if worker_code_re.match(name):
                        topath = os.path.join(lib_binbuilddir, name)
                        self.copy_file(path, topath)
                    elif not name.endswith('.py'):
<<<<<<< HEAD
                        self.announce(
                            "will not copy executable: {0}, it does not match"
                            " the worker pattern".format(name), level=log.WARN
                        )

            have_downloaded_codes = True
            if have_downloaded_codes:
                #
                # HACK FOR MESA
                # NEED TO COPY THE DATA DIR
                # NEED TO IMPLEMENT A COPY OR SOME SUCH IN THE
                # MAKEFILE
                #
                # TURNED OFF MESA COPY, AS THE DATA DIR IS TOO LARGE
                #
                if False and shortname == 'mesa':
                    output_path = os.path.join(
                        lib_builddir, 'src', 'mesa', 'data'
                    )
                    input_path = os.path.join(
                        temp_builddir, 'src', 'mesa', 'data'
                    )
                    self.mkpath(output_path)
                    self.copy_tree(
                        input_path,
                        output_path
                    )

                #
                # HACK FOR MOCASSIN
                # NEED TO COPY THE DATA DIR
                # NEED TO IMPLEMENT A COPY OR SOME SUCH IN THE
                # MAKEFILE
                #
                if (
                        shortname == 'mocassin'
                        and os.path.exists(
                            os.path.join(
                                temp_builddir, 'src', 'mocassin.2.02.70'
                            )
                        )
                ):
                    output_path = os.path.join(
                        lib_builddir, 'src', 'mocassin.2.02.70'
                    )
                    input_path = os.path.join(
                        temp_builddir, 'src', 'mocassin.2.02.70'
                    )
                    self.mkpath(output_path)
                    self.copy_tree(
                        input_path,
                        output_path
                    )
            #
            # HACK FOR GALACTICS
            # NEED TO COPY THE BIN DIR
            # NEED TO IMPLEMENT A COPY OR SOME SUCH IN THE
            # MAKEFILE
            #
            if shortname == 'galactics':
                output_path = os.path.join(lib_builddir, 'src', 'bin')
                input_path = os.path.join(temp_builddir, 'src', 'bin')
                self.mkpath(output_path)
                self.copy_tree(
                    input_path,
                    output_path
                )

            #
            # HACK FOR RAMSES
            # NEED TO COPY THE SRC DIR
            # NEED TO IMPLEMENT A COPY OR SOME SUCH IN THE
            # MAKEFILE
            #
            if shortname == 'ramses':
                output_path = os.path.join(lib_builddir, 'src', 'namelist')
                input_path = os.path.join(temp_builddir, 'src', 'namelist')
                self.mkpath(output_path)
                self.copy_tree(
                    input_path,
                    output_path
                )

    def subdirs_in_path(self, path):
=======
                        self.announce("will not copy executable: {0}, it does not match the worker pattern".format(name), level = log.WARN)
            
            # also copy file or dir named data
            path=os.path.join(temp_builddir,'data')
            topath = os.path.join(lib_builddir, 'data')
            if os.path.isfile(path):
                self.copy_file(path, topath)                
            if os.path.isdir(path):
                self.copy_tree(path, topath)                
            
                                    
    def subdirs_in_path(self,path):
>>>>>>> d5d5a0e5
        if not os.path.exists(path):
            return

        names = sorted(os.listdir(path))
        for name in names:
            if name.startswith('.'):
                continue

            path_ = os.path.join(path, name)
            if os.path.isdir(path_):
                yield path_

    def makefile_paths(self, path):
        for x in self.subdirs_in_path(path):
            for name in ('makefile', 'Makefile'):
                makefile_path = os.path.join(x, name)
                if os.path.exists(makefile_path):
                    yield x
                    break

    def update_environment_from_cfgfile(self):
        if os.path.exists('amuse.cfg'):
            config = configparser.ConfigParser()
            config.read(['amuse.cfg'])
            for name, value in config.items('environment'):
                if isinstance(value, str) and value:
                    varname = name.upper()
                    self.environment[varname] = value
                    if varname in self.environment_notset:
                        del self.environment_notset[varname]

    def save_cfgfile_if_not_exists(self):
        if not os.path.exists('amuse.cfg'):
            config = configparser.RawConfigParser()
            config.add_section('environment')
            for name, value in self.environment.items():
                config.set('environment', name, value)

            for name, value in self.environment_notset.items():
                config.set('environment', name, '')

            with open('amuse.cfg', 'w') as f:
                config.write(f)

    def get_special_targets(self, name, directory, environment):
        process = Popen(
            ['make', '-qp', '-C', directory],
            env=environment, stdout=PIPE, stderr=PIPE
        )
        stdoutstring, stderrstring = process.communicate()
        if sys.hexversion > 0x03000000:
            stdoutstring = str(stdoutstring, 'utf-8')
        lines = stdoutstring.splitlines()
        result = []
        for line in lines:
            if line.startswith('muse_worker_gpu:'):
                result.append(('muse_worker_gpu', 'GPU',))
            elif line.startswith('muse_worker_grape:'):
                result.append(('muse_worker_grape', 'GRAPE6',))
            elif line.startswith('muse_worker_'):
                index_of_the_colon = line.index(':')
                if(index_of_the_colon > 0):
                    targetname = line[len('muse_worker_'):index_of_the_colon]
                    if '%' not in targetname:
                        result.append((line[:index_of_the_colon], targetname,))
            elif line.startswith('worker_code_'):
                index_of_the_colon = line.index(':')
                if(index_of_the_colon > 0):
                    targetname = line[len('worker_code_'):index_of_the_colon]
                    if '%' not in targetname:
                        result.append((line[:index_of_the_colon], targetname,))
            elif line.startswith(name + '_worker_'):
                index_of_the_colon = line.index(':')
                if(index_of_the_colon > 0):
                    targetname = line[
                        len(name + '_worker_'):index_of_the_colon
                    ]
                    if '%' not in targetname:
                        result.append((line[:index_of_the_colon], targetname,))

        return result

    def call(self, arguments, buildlogfile=None, **keyword_arguments):
        stringio = StringIO()

        self.announce(' '.join(arguments), log.DEBUG)

        process = Popen(
            arguments,
            stdout=PIPE,
            stderr=STDOUT,
            **keyword_arguments
        )

        while True:
            line = process.stdout.readline()
            if len(line) == 0:
                break

            if buildlogfile is not None:
                buildlogfile.write(line)
            self.announce(line[:-1], log.DEBUG)
            if sys.hexversion > 0x03000000:
                stringio.write(str(line, 'utf-8'))
            else:
                stringio.write(line)

        result = process.wait()
        content = stringio.getvalue()

        stringio.close()
        return result, content


class SplitOutput(object):
    def __init__(self, file1, file2):
        self.file1 = file1
        self.file2 = file2

    def __del__(self):
        self.close()

    def close(self):
        self.file1.close()
        self.file2.close()

    def write(self, text):
        self.file1.write(text)
        self.file2.write(text)

    def flush(self):
        self.file1.flush()
        self.file2.flush()


class BuildCodes(CodeCommand):

    description = "build interfaces to codes"

    def run_make_on_directory(self, codename, directory, target, environment):
        buildlog = os.path.abspath("build.log")

        with open(buildlog, "a") as output:
            output.write('*'*100)
            output.write('\n')
            output.write(
                'Building code: {0}, target: {1}, in directory: {2}\n'.format(
                    codename, target, directory
                )
            )
            output.write('*'*100)
            output.write('\n')
            output.flush()

        with open(buildlog, "ab") as output:
            result, resultcontent = self.call(
                ['make', '-C', directory, target],
                output,
                env=environment
            )

        with open(buildlog, "a") as output:
            output.write('*'*100)
            output.write('\n')

        return result, resultcontent

    def is_download_needed(self, string):
        for line in string.splitlines():
            if 'DOWNLOAD_CODES' in line:
                return True
        return False

    def is_cuda_needed(self, string):
        for line in string.splitlines():
            if 'CUDA_TK variable is not set' in line:
                return True
            if 'CUDA_SDK variable is not set' in line:
                return True
        return False

    def are_python_imports_needed(self, string):
        for line in string.splitlines():
            if 'Python imports not available' in line:
                return True
        return False

    def run(self):
        not_build = list()
        is_download_needed = list()
        is_cuda_needed = list()
        not_build_special = {}
        are_python_imports_needed = list()
        build = list()
        lib_build = list()
        lib_not_build = list()
        environment = self.environment
        environment.update(os.environ)

        buildlog = 'build.log'

        self.announce("building libraries and community codes", level=log.INFO)
        self.announce(
            "build, for logging, see '{0}'".format(buildlog), level=log.INFO
        )

        with open(buildlog, "w") as output:
            output.write('*'*100)
            output.write('\n')
            output.write('Building libraries and codes\n')
            output.write('*'*100)
            output.write('\n')

        if not self.lib_dir == self.lib_src_dir:
            self.copy_build_prereq_to_build_dir()
            self.copy_lib_to_build_dir()
            if sys.hexversion > 0x03000000:
                run_2to3_on_build_dirs(
                    self.makefile_paths(self.lib_src_dir),
                    self.lib_dir, self.lib_src_dir
                )

        if not self.inplace:
            # self.environment["DOWNLOAD_CODES"] = "1"
            pass

        for x in self.makefile_paths(self.lib_dir):
            shortname = x[len(self.lib_dir) + 1:] + '-library'
            starttime = datetime.datetime.now()
            self.announce(
                "[{1:%H:%M:%S}] building {0}".format(shortname, starttime),
                level=log.INFO
            )
            returncode, outputlog = self.run_make_on_directory(
                shortname, x, 'all', environment
            )

            endtime = datetime.datetime.now()
            if returncode == 2:
                self.announce(
                    "[{2:%H:%M:%S}] building {0}, failed, see {1!r} for"
                    " error log".format(shortname, buildlog, endtime),
                    level=log.DEBUG
                )
                if self.is_download_needed(outputlog):
                    is_download_needed.append(x[len(self.lib_dir) + 1:])
                elif self.is_cuda_needed(outputlog):
                    is_cuda_needed.append(x[len(self.lib_dir) + 1:])
                else:
                    lib_not_build.append(shortname)
            else:
                self.announce(
                    "[{1:%H:%M:%S}] building {0}, succeeded".format(
                        shortname, endtime
                    ),
                    level=log.DEBUG
                )
                lib_build.append(shortname)

        if not self.codes_dir == self.codes_src_dir:
            self.copy_codes_to_build_dir()
            if sys.hexversion > 0x03000000:
                run_2to3_on_build_dirs(
                    self.makefile_paths(self.codes_src_dir),
                    self.codes_dir,
                    self.codes_src_dir,
                )

        makefile_paths = list(self.makefile_paths(self.codes_dir))

        build_to_special_targets = {}

        for x in makefile_paths:
            shortname = x[len(self.codes_dir) + 1:].lower()
            starttime = datetime.datetime.now()
            # For binary builds we do not want
            # to distribute mesa, it will make the
            # download size from about 100mb size
            # to > 1Gb size.
            #
            # Could we remove some of the data files from mesa?
            #
            if not self.inplace and shortname == 'mesa':
                self.announce(
                    "[{1:%H:%M:%S}] skipping {0}".format(shortname, starttime),
                    level=log.INFO
                )
                continue

            self.announce(
                "[{1:%H:%M:%S}] building {0}".format(shortname, starttime),
                level=log.INFO
            )
            returncode, outputlog = self.run_make_on_directory(
                shortname, x, 'all', environment
            )
            endtime = datetime.datetime.now()
            if returncode > 0:
                self.announce(
                    "[{2:%H:%M:%S}] building {0}, failed, see {1!r} for"
                    " error log".format(shortname, buildlog, endtime),
                    level=log.DEBUG
                )
                if self.is_download_needed(outputlog):
                    is_download_needed.append(shortname)
                elif self.is_cuda_needed(outputlog):
                    is_cuda_needed.append(shortname)
                elif self.are_python_imports_needed(outputlog):
                    are_python_imports_needed.append(shortname)
                else:
                    not_build.append(shortname)

                if self.is_mpi_enabled():
                    continue
            else:
                build.append(shortname)
                # is_built = True
                self.announce(
                    "[{1:%H:%M:%S}] building {0}, succeeded".format(
                        shortname, endtime
                    ),
                    level=log.DEBUG
                )

            if not self.variant:
                continue

            special_targets = self.get_special_targets(
                shortname, x, environment
            )
            for target, target_name in special_targets:
                starttime = datetime.datetime.now()
                self.announce(
                    "[{2:%H:%M:%S}] building {0} - {1}".format(
                        shortname, target_name, starttime,
                    ),
                    level=log.DEBUG
                )
                returncode, outputlog = self.run_make_on_directory(
                    shortname, x, target, environment
                )
                endtime = datetime.datetime.now()
                if returncode > 0:
                    specials_list = not_build_special.setdefault(shortname, [])
                    specials_list.append(target_name)
                    self.announce(
                        "[{3:%H:%M:%S}] building {0} - {1}, failed, see {2!r}"
                        " for error log".format(
                            shortname, target_name, buildlog, endtime,
                        ),
                        level=log.DEBUG
                    )
                else:
                    build_to_special_targets.setdefault(
                        shortname, list()
                    ).append(target_name)
                    self.announce(
                        "[{2:%H:%M:%S}] building {0} - {1}, succeeded".format(
                            shortname, target_name, endtime,
                        ),
                        level=log.DEBUG
                    )

        if not self.codes_dir == self.codes_src_dir:
            self.copy_worker_codes_to_build_dir()

        with open(buildlog, "a") as output:
            output.write('*'*80)
            output.write('\n')
            output.write('Building finished\n')
            output.write('*'*80)
            output.write('\n')

        self.announce("Environment variables")
        self.announce("="*80)
        sorted_keys = sorted(self.environment.keys())
        for x in sorted_keys:
            self.announce("%s\t%s" % (x, self.environment[x]))

        if not self.is_mpi_enabled():
            print(build_to_special_targets)
            all_build = set(build)
            not_build_copy = []
            for x in not_build:
                if x in build_to_special_targets:
                    if x not in all_build:
                        build.append(x)
                        all_build.add(x)
                else:
                    not_build_copy.append(x)
            not_build = not_build_copy

        if (
                not_build
                or not_build_special
                or is_download_needed
                or is_cuda_needed
                or are_python_imports_needed
        ):
            if not_build:
                level = log.WARN
            else:
                level = log.INFO
            if not_build:
                self.announce(
                    "Community codes not built (because of errors):",
                    level=level
                )
                self.announce("="*80,  level=level)
                for x in not_build:
                    self.announce(' * {0}'.format(x), level=level)
            if not_build_special:
                self.announce(
                    "Optional builds failed, need special libraries:",
                    level=level
                )
                for x in sorted(not_build_special.keys()):
                    self.announce(
                        ' * {0} - {1}'.format(
                            x, ', '.join(not_build_special[x])
                        ),
                        level=level
                    )
            if is_cuda_needed:
                self.announce(
                    "Optional builds failed, need CUDA/GPU libraries:",
                    level=level
                )
                for x in is_cuda_needed:
                    self.announce(' * {0}'.format(x), level=level)
            if are_python_imports_needed:
                self.announce(
                    "Optional builds failed, need additional python packages:",
                    level=level
                )
                for x in are_python_imports_needed:
                    self.announce(' * {0}'.format(x), level=level)
            if is_download_needed:
                self.announce(
                    "Optional builds failed, need separate download",
                    level=level
                )
                for x in is_download_needed:
                    self.announce(
                        ' * {0} , make {0}.code DOWNLOAD_CODES=1'.format(x),
                        level=level
                    )

            self.announce("="*80,  level=level)

        if build:
            level = log.INFO
            self.announce("Community codes built",  level=level)
            self.announce("="*80,  level=level)
            for x in build:
                if x in build_to_special_targets:
                    y = build_to_special_targets[x]
                    self.announce(
                        '* {0} ({1})'.format(x, ','.join(y)),
                        level=level
                    )
                else:
                    self.announce('* {0}'.format(x),  level=level)
            self.announce("="*80,  level=level)

        level = log.INFO
        self.announce(
            "{0} out of {1} codes built, {2} out of {3} libraries"
            " built".format(
                len(build),
                len(build) + len(not_build),
                len(lib_build),
                len(lib_build) + len(lib_not_build)
            ),
            level=level
        )

        if (
                is_configured
                and (
                    not hasattr(config, 'java')
                    or not hasattr(config.java, 'is_enabled')
                )
        ):
            self.announce(
                "Your configuration is out of date, please rerun configure",
                level=level
            )


class BuildLibraries(CodeCommand):

    description = "build just the supporting libraries"

    def run_make_on_directory(self, codename, directory, target, environment):
        buildlog = os.path.abspath("build.log")

        with open(buildlog, "a") as output:
            output.write('*'*100)
            output.write('\n')
            output.write(
                'Building librariy: {0}, target: {1}, in directory: {2}'
                '\n'.format(codename, target, directory)
            )
            output.write('*'*100)
            output.write('\n')
            output.flush()

        with open(buildlog, "ab") as output:
            result, resultcontent = self.call(
                ['make', '-C', directory, target],
                output,
                env=environment
            )

        with open(buildlog, "a") as output:
            output.write('*'*100)
            output.write('\n')

        return result, resultcontent

    def is_download_needed(self, string):
        for line in string.splitlines():
            if 'DOWNLOAD_CODES' in line:
                return True
        return False

    def is_cuda_needed(self, string):
        for line in string.splitlines():
            if 'CUDA_TK variable is not set' in line:
                return True
            if 'CUDA_SDK variable is not set' in line:
                return True
        return False

    def are_python_imports_needed(self, string):
        for line in string.splitlines():
            if 'Python imports not available' in line:
                return True
        return False

    def run(self):
        not_build = list()
        is_download_needed = list()
        is_cuda_needed = list()
        not_build_special = {}
        are_python_imports_needed = list()
        build = list()
        lib_build = list()
        lib_not_build = list()
        environment = self.environment
        environment.update(os.environ)

        buildlog = 'build.log'

        self.announce("building libraries", level=log.INFO)
        self.announce(
            "build, for logging, see '{0}'".format(buildlog), level=log.INFO
        )

        with open(buildlog, "w") as output:
            output.write('*'*100)
            output.write('\n')
            output.write('Building libraries\n')
            output.write('*'*100)
            output.write('\n')

        if not self.lib_dir == self.lib_src_dir:
            self.copy_build_prereq_to_build_dir()
            self.copy_lib_to_build_dir()
            if sys.hexversion > 0x03000000:
                run_2to3_on_build_dirs(
                    self.makefile_paths(self.lib_src_dir),
                    self.lib_dir, self.lib_src_dir
                )

        if not self.inplace:
            # self.environment["DOWNLOAD_CODES"] = "1"
            pass

        for x in self.makefile_paths(self.lib_dir):

            shortname = x[len(self.lib_dir) + 1:] + '-library'
            starttime = datetime.datetime.now()
            self.announce(
                "[{1:%H:%M:%S}] building {0}".format(shortname, starttime),
                level=log.INFO
            )
            returncode, outputlog = self.run_make_on_directory(
                shortname, x, 'all', environment
            )

            endtime = datetime.datetime.now()
            if returncode == 2:
                self.announce(
                    "[{2:%H:%M:%S}] building {0}, failed, see {1!r} for error"
                    " log".format(shortname, buildlog, endtime),
                    level=log.DEBUG
                )
                if self.is_download_needed(outputlog):
                    is_download_needed.append(x[len(self.lib_dir) + 1:])
                elif self.is_cuda_needed(outputlog):
                    is_cuda_needed.append(x[len(self.lib_dir) + 1:])
                else:
                    lib_not_build.append(shortname)
            else:
                self.announce(
                    "[{1:%H:%M:%S}] building {0}, succeeded".format(
                        shortname, endtime,
                    ),
                    level=log.DEBUG
                )
                lib_build.append(shortname)

        # environment.update(self.environment)
        # makefile_paths = list(self.makefile_paths(self.codes_dir))

        build_to_special_targets = {}

        with open(buildlog, "a") as output:
            output.write('*'*80)
            output.write('\n')
            output.write('Building finished\n')
            output.write('*'*80)
            output.write('\n')

        self.announce("Environment variables")
        self.announce("="*80)
        sorted_keys = sorted(self.environment.keys())
        for x in sorted_keys:
            self.announce("%s\t%s" % (x, self.environment[x]))

        if not self.is_mpi_enabled():
            print(build_to_special_targets)
            all_build = set(build)
            not_build_copy = []
            for x in not_build:
                if x in build_to_special_targets:
                    if x not in all_build:
                        build.append(x)
                        all_build.add(x)
                else:
                    not_build_copy.append(x)
            not_build = not_build_copy

        if (
                not_build
                or not_build_special
                or is_download_needed
                or is_cuda_needed
                or are_python_imports_needed
        ):
            if not_build:
                level = log.WARN
            else:
                level = log.INFO
            if not_build:
                self.announce(
                    "Community codes not built (because of errors):",
                    level=level
                )
                self.announce("="*80,  level=level)
                for x in not_build:
                    self.announce(' * {0}'.format(x), level=level)
            if not_build_special:
                self.announce(
                    "Optional builds failed, need special libraries:",
                    level=level
                )
                for x in sorted(not_build_special.keys()):
                    self.announce(
                        ' * {0} - {1}'.format(
                            x, ', '.join(not_build_special[x])
                        ),
                        level=level
                    )
            if is_cuda_needed:
                self.announce(
                    "Optional builds failed, need CUDA/GPU libraries:",
                    level=level
                )
                for x in is_cuda_needed:
                    self.announce(' * {0}'.format(x), level=level)
            if are_python_imports_needed:
                self.announce(
                    "Optional builds failed, need additional python packages:",
                    level=level
                )
                for x in are_python_imports_needed:
                    self.announce(' * {0}'.format(x), level=level)
            if is_download_needed:
                self.announce(
                    "Optional builds failed, need separate download",
                    level=level
                )
                for x in is_download_needed:
                    self.announce(
                        ' * {0} , make {0}.code DOWNLOAD_CODES=1'.format(x),
                        level=level
                    )

            self.announce("="*80,  level=level)

        if build:
            level = log.INFO
            self.announce("Community codes built",  level=level)
            self.announce("="*80,  level=level)
            for x in build:
                if x in build_to_special_targets:
                    y = build_to_special_targets[x]
                    self.announce(
                        '* {0} ({1})'.format(x, ','.join(y)), level=level
                    )
                else:
                    self.announce('* {0}'.format(x),  level=level)
            self.announce("="*80,  level=level)

        level = log.INFO
        self.announce(
            "{0} out of {1} codes built, {2} out of {3} libraries"
            " built".format(
                len(build),
                len(build) + len(not_build),
                len(lib_build),
                len(lib_build) + len(lib_not_build)
            ),
            level=level
        )

        if (
                is_configured
                and (
                    not hasattr(config, 'java')
                    or not hasattr(config.java, 'is_enabled')
                )
        ):
            self.announce(
                "Your configuration is out of date, please rerun configure",
                level=level
            )


class ConfigureCodes(CodeCommand):

    description = "run configure for amuse"

    def run(self):

        if os.path.exists('config.mk'):
            self.announce("Already configured, not running configure", level=2)
            return
        environment = self.environment
        environment.update(os.environ)
        self.announce("Running configure for AMUSE", level=2)
        self.call(['./configure --disable-mpi'], env=environment, shell=True)


class CleanCodes(CodeCommand):

    description = "clean build products in codes"

    def run(self):

        environment = self.environment
        environment.update(os.environ)
        self.announce("Cleaning libraries and community codes", level=2)
        for x in self.makefile_paths(self.lib_dir):
            self.announce("cleaning libary " + x)
            self.call(['make', '-C', x, 'clean'], env=environment)

        for x in self.makefile_paths(self.codes_dir):
            if os.path.exists(x):
                self.announce("cleaning " + x)
                self.call(['make', '-C', x, 'clean'], env=environment)


class DistCleanCodes(CodeCommand):

    description = "clean for distribution"

    def run(self):
        environment = self.environment
        environment.update(os.environ)

        self.announce(
            "Cleaning for distribution, libraries and community codes",
            level=2
        )
        for x in self.makefile_paths(self.lib_dir):
            self.announce("cleaning libary:" + x)
            self.call(['make', '-C', x, 'distclean'], env=environment)

        for x in self.makefile_paths(self.codes_dir):
            self.announce("cleaning community code:" + x)
            self.call(['make', '-C', x, 'distclean'], env=environment)


class BuildOneCode(CodeCommand):
    description = "build one code"
    user_options = list(CodeCommand.user_options)
    user_options.append(('code-name=', 'n', "name of the code",), )
    user_options.append(('clean=', 'c', "clean code",), )

    def initialize_options(self):
        CodeCommand.initialize_options(self)
        self.code_name = None
        self.clean = 'yes'

    def finalize_options(self):
        CodeCommand.finalize_options(self)
        if self.code_name is None:
            raise Exception("no code was specified")
        self.must_clean = self.clean == 'yes'
        self.must_dist_clean = self.clean == 'dist'

    def subdirs_in_path(self, path):
        if not os.path.exists(path):
            return

        names = os.listdir(path)
        for name in names:
            if name.startswith('.'):
                continue
            if not name.lower().startswith(self.code_name.lower()):
                continue
            path_ = os.path.join(path, name)
            if os.path.isdir(path_):
                yield path_

    def run(self):
        if not self.inplace:
            self.run_command("build_py")

        environment = self.environment
        environment.update(os.environ)

        results = []

        if not self.lib_dir == self.lib_src_dir:
            self.copy_build_prereq_to_build_dir()
            self.copy_lib_to_build_dir()
            if sys.hexversion > 0x03000000:
                run_2to3_on_build_dirs(
                    self.makefile_paths(self.lib_src_dir),
                    self.lib_dir,
                    self.lib_src_dir,
                )

        if not self.codes_dir == self.codes_src_dir:
            self.copy_codes_to_build_dir()
            if sys.hexversion > 0x03000000:
                run_2to3_on_build_dirs(
                    self.makefile_paths(self.codes_src_dir),
                    self.codes_dir,
                    self.codes_src_dir,
                )

        for x in self.makefile_paths(self.codes_dir):
            shortname = x[len(self.codes_dir) + 1:].lower()

            self.announce(
                "building code {0}".format(shortname), level=log.INFO
            )
            if self.must_clean:
                self.announce("cleaning " + x)
                self.call(['make', '-C', x, 'clean'], env=environment)

            if self.must_dist_clean:
                self.announce("cleaning " + x)
                self.call(['make', '-C', x, 'distclean'], env=environment)

            returncode, _ = self.call(
                ['make', '-C', x, 'all'], env=environment
            )
            results.append(('default', returncode,))

            special_targets = self.get_special_targets(
                shortname, x, environment
            )
            for target, target_name in special_targets:
                self.announce("building " + x + " version: " + target_name)
                returncode, _ = self.call(
                    ['make', '-C', x, target], env=environment
                )
                results.append((target, returncode,))

        if not self.codes_dir == self.codes_src_dir:
            self.copy_worker_codes_to_build_dir()

        for x in self.makefile_paths(self.lib_dir):
            shortname = x[len(self.codes_dir) + 1:].lower()
            self.announce(
                "building library {0}".format(shortname), level=log.INFO
            )

            self.announce("cleaning " + x)
            self.call(['make', '-C', x, 'clean'], env=environment)

            returncode, _ = self.call(
                ['make', '-C', x, 'all'], env=environment
            )
            results.append(('default', returncode,))

            special_targets = self.get_special_targets(
                shortname, x, environment
            )
            for target, target_name in special_targets:
                self.announce("building " + x + " version: " + target_name)
                returncode, _ = self.call(
                    ['make', '-C', x, target], env=environment
                )
                results.append((target, returncode,))

        for name, returncode in results:
            self.announce(
                "{0} ... {1}".format(
                    name, "failed" if returncode == 2 else "succeeded"
                ),
                level=log.INFO
            )<|MERGE_RESOLUTION|>--- conflicted
+++ resolved
@@ -109,17 +109,8 @@
                 self.lib_dir = os.path.join(self.build_temp, 'lib')
 
     def run(self):
-<<<<<<< HEAD
-        data_dir = os.path.join(self.install_data, 'share', 'amuse')
-        if self.root is not None:
-            data_dir = os.path.relpath(data_dir, self.root)
-            data_dir = os.path.join('/', data_dir)
-        else:
-            data_dir = os.path.abspath(data_dir)
-=======
         data_dir = os.path.join(self.install_data,'share','amuse')
         data_dir = os.path.abspath(data_dir)
->>>>>>> d5d5a0e5
 
         # copy only:
         # '*.h', '*.a', '*.mod', '*.inc', '*.so', '*.dylib'
@@ -624,93 +615,10 @@
                         topath = os.path.join(lib_binbuilddir, name)
                         self.copy_file(path, topath)
                     elif not name.endswith('.py'):
-<<<<<<< HEAD
                         self.announce(
                             "will not copy executable: {0}, it does not match"
                             " the worker pattern".format(name), level=log.WARN
                         )
-
-            have_downloaded_codes = True
-            if have_downloaded_codes:
-                #
-                # HACK FOR MESA
-                # NEED TO COPY THE DATA DIR
-                # NEED TO IMPLEMENT A COPY OR SOME SUCH IN THE
-                # MAKEFILE
-                #
-                # TURNED OFF MESA COPY, AS THE DATA DIR IS TOO LARGE
-                #
-                if False and shortname == 'mesa':
-                    output_path = os.path.join(
-                        lib_builddir, 'src', 'mesa', 'data'
-                    )
-                    input_path = os.path.join(
-                        temp_builddir, 'src', 'mesa', 'data'
-                    )
-                    self.mkpath(output_path)
-                    self.copy_tree(
-                        input_path,
-                        output_path
-                    )
-
-                #
-                # HACK FOR MOCASSIN
-                # NEED TO COPY THE DATA DIR
-                # NEED TO IMPLEMENT A COPY OR SOME SUCH IN THE
-                # MAKEFILE
-                #
-                if (
-                        shortname == 'mocassin'
-                        and os.path.exists(
-                            os.path.join(
-                                temp_builddir, 'src', 'mocassin.2.02.70'
-                            )
-                        )
-                ):
-                    output_path = os.path.join(
-                        lib_builddir, 'src', 'mocassin.2.02.70'
-                    )
-                    input_path = os.path.join(
-                        temp_builddir, 'src', 'mocassin.2.02.70'
-                    )
-                    self.mkpath(output_path)
-                    self.copy_tree(
-                        input_path,
-                        output_path
-                    )
-            #
-            # HACK FOR GALACTICS
-            # NEED TO COPY THE BIN DIR
-            # NEED TO IMPLEMENT A COPY OR SOME SUCH IN THE
-            # MAKEFILE
-            #
-            if shortname == 'galactics':
-                output_path = os.path.join(lib_builddir, 'src', 'bin')
-                input_path = os.path.join(temp_builddir, 'src', 'bin')
-                self.mkpath(output_path)
-                self.copy_tree(
-                    input_path,
-                    output_path
-                )
-
-            #
-            # HACK FOR RAMSES
-            # NEED TO COPY THE SRC DIR
-            # NEED TO IMPLEMENT A COPY OR SOME SUCH IN THE
-            # MAKEFILE
-            #
-            if shortname == 'ramses':
-                output_path = os.path.join(lib_builddir, 'src', 'namelist')
-                input_path = os.path.join(temp_builddir, 'src', 'namelist')
-                self.mkpath(output_path)
-                self.copy_tree(
-                    input_path,
-                    output_path
-                )
-
-    def subdirs_in_path(self, path):
-=======
-                        self.announce("will not copy executable: {0}, it does not match the worker pattern".format(name), level = log.WARN)
             
             # also copy file or dir named data
             path=os.path.join(temp_builddir,'data')
@@ -722,7 +630,6 @@
             
                                     
     def subdirs_in_path(self,path):
->>>>>>> d5d5a0e5
         if not os.path.exists(path):
             return
 
